--- conflicted
+++ resolved
@@ -1,20 +1,9 @@
-<<<<<<< HEAD
-import type { 
-  Appointment, 
-  AppointmentCalendarView 
-} from '../entities/appointment.js';
-import { 
-  AppointmentStatus, 
-  AppointmentType,
-  AppointmentPriority
-=======
 import {
   type Appointment,
   AppointmentStatus,
   AppointmentType,
   AppointmentPriority,
   type AppointmentCalendarView
->>>>>>> 41b2b52e
 } from '../entities/appointment.js';
 
 /**
