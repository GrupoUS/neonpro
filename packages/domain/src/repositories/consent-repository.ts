--- conflicted
+++ resolved
@@ -1,16 +1,7 @@
-<<<<<<< HEAD
-import type { 
-  ConsentRecord, 
-  ComplianceViolation 
-=======
 import {
   type ConsentRecord,
   ConsentStatus,
   type ComplianceViolation
->>>>>>> 41b2b52e
-} from '../entities/consent.js';
-import { 
-  ConsentStatus
 } from '../entities/consent.js';
 
 /**
