--- conflicted
+++ resolved
@@ -1,18 +1,3 @@
-<<<<<<< HEAD
-import type { 
-  DomainEvent, 
-  DomainEventBus,
-  PatientCreatedEvent, 
-  PatientUpdatedEvent, 
-  PatientDeletedEvent,
-  AppointmentCreatedEvent,
-  AppointmentCancelledEvent,
-  AppointmentCompletedEvent,
-  ConsentCreatedEvent,
-  ConsentRevokedEvent,
-  ComplianceCheckedEvent,
-  ComplianceViolationEvent 
-=======
 import { type DomainEvent, type DomainEventBus } from '../events/domain-events.js';
 import {
   type PatientCreatedEvent,
@@ -25,7 +10,6 @@
   type ConsentRevokedEvent,
   type ComplianceCheckedEvent,
   type ComplianceViolationEvent
->>>>>>> 41b2b52e
 } from '../events/domain-events.js';
 
 /**
@@ -83,16 +67,16 @@
   _userId: string;
   userRole: string;
   resourceType: string;
-  resourceId: string | undefined;
+  resourceId?: string;
   action: string;
   description: string;
-  ipAddress: string | undefined;
-  userAgent: string | undefined;
-  clinicId: string | undefined;
-  dataClassification: MedicalDataClassification | undefined;
-  severity: AuditSeverity | undefined;
-  metadata: Record<string, unknown> | undefined;
-  complianceStatus: 'COMPLIANT' | 'NON_COMPLIANT' | undefined;
+  ipAddress?: string;
+  userAgent?: string;
+  clinicId?: string;
+  dataClassification?: MedicalDataClassification;
+  severity?: AuditSeverity;
+  metadata?: Record<string, unknown>;
+  complianceStatus?: 'COMPLIANT' | 'NON_COMPLIANT';
 }
 
 /**
@@ -180,18 +164,17 @@
       resourceId: patientId,
       action: 'READ',
       description: `${userRole} accessed patient data: ${reason}`,
-      ipAddress: metadata?.ipAddress ?? undefined,
-      userAgent: metadata?.userAgent ?? undefined,
-      clinicId: metadata?.clinicId ?? undefined,
-      dataClassification: metadata?.dataClassification ?? MedicalDataClassification.SENSITIVE,
+      ipAddress: metadata?.ipAddress,
+      userAgent: metadata?.userAgent,
+      clinicId: metadata?.clinicId,
+      dataClassification: metadata?.dataClassification || MedicalDataClassification.SENSITIVE,
       severity: AuditSeverity.LOW,
       metadata: {
         reason,
         patientId,
         legalBasis: metadata?.legalBasis,
         timestamp: new Date().toISOString()
-      },
-      complianceStatus: undefined
+      }
     };
 
     // Check compliance
@@ -249,19 +232,17 @@
       _userId: _userId || 'system',
       userRole: 'system',
       resourceType: 'SYSTEM',
-      resourceId: undefined,
       action: eventType,
       description,
-      ipAddress: metadata?.ipAddress ?? undefined,
-      userAgent: metadata?.userAgent ?? undefined,
-      clinicId: metadata?.clinicId ?? undefined,
+      ipAddress: metadata?.ipAddress,
+      userAgent: metadata?.userAgent,
+      clinicId: metadata?.clinicId,
       dataClassification: MedicalDataClassification.RESTRICTED,
       severity,
       metadata: {
         severity,
         ...metadata?.additionalData
-      },
-      complianceStatus: undefined
+      }
     };
 
     // Publish domain event
@@ -321,12 +302,11 @@
       _userId,
       userRole,
       resourceType: 'DATA_EXPORT',
-      resourceId: undefined,
       action: 'EXPORT',
       description: `${userRole} exported ${recordCount} ${dataType} records in ${format} format`,
-      ipAddress: metadata?.ipAddress ?? undefined,
-      userAgent: metadata?.userAgent ?? undefined,
-      clinicId: metadata?.clinicId ?? undefined,
+      ipAddress: metadata?.ipAddress,
+      userAgent: metadata?.userAgent,
+      clinicId: metadata?.clinicId,
       dataClassification: MedicalDataClassification.SENSITIVE,
       severity: AuditSeverity.MEDIUM,
       metadata: {
@@ -335,8 +315,7 @@
         format,
         patientIds: metadata?.patientIds,
         legalBasis: metadata?.legalBasis
-      },
-      complianceStatus: undefined
+      }
     };
 
     // Check export compliance
@@ -395,17 +374,16 @@
       resourceId: patientId,
       action: 'ANONYMIZE',
       description: `Patient data anonymized: ${reason}`,
-      ipAddress: metadata?.ipAddress ?? undefined,
-      userAgent: metadata?.userAgent ?? undefined,
-      clinicId: metadata?.clinicId ?? undefined,
+      ipAddress: metadata?.ipAddress,
+      userAgent: metadata?.userAgent,
+      clinicId: metadata?.clinicId,
       dataClassification: MedicalDataClassification.RESTRICTED,
       severity: AuditSeverity.HIGH,
       metadata: {
         reason,
         patientId,
         fieldsAnonymized: metadata?.fieldsAnonymized
-      },
-      complianceStatus: undefined
+      }
     };
 
     // Publish domain event
@@ -434,18 +412,9 @@
    * @param criteria Search criteria
    * @returns Array of matching audit log entries
    */
-<<<<<<< HEAD
-  async searchAuditLogs(_criteria: AuditSearchCriteria): Promise<AuditLogEntry[]> {
-    // TODO: Implement search using audit repository
-    // return await this.auditRepository.search(criteria);
-    
-    // For now, return empty array
-    return [];
-=======
   async searchAuditLogs(criteria: AuditSearchCriteria): Promise<AuditLogEntry[]> {
     // Implement search using audit repository
     return await this.auditRepository.search(criteria);
->>>>>>> 41b2b52e
   }
 
   /**
@@ -506,13 +475,8 @@
    */
   private async checkAccessCompliance(
     _userId: string,
-<<<<<<< HEAD
-    _patientId: string,
-    _legalBasis?: string
-=======
     patientId: string,
     legalBasis?: string
->>>>>>> 41b2b52e
   ): Promise<boolean> {
     // Implement compliance checking logic
     // This would check if user has proper consent, authorization, etc.
@@ -531,15 +495,9 @@
    */
   private async checkExportCompliance(
     _userId: string,
-<<<<<<< HEAD
-    _dataType: string,
-    _recordCount: number,
-    _legalBasis?: string
-=======
     dataType: string,
     recordCount: number,
     legalBasis?: string
->>>>>>> 41b2b52e
   ): Promise<boolean> {
     // Implement export compliance checking
     // This would check if user has proper authorization for data export
