--- conflicted
+++ resolved
@@ -149,8 +149,8 @@
  * Repository domain errors
  */
 export class RepositoryError extends DomainError {
-  constructor(message: string, originalError?: Error, code?: string, statusCode?: number) {
-    super(`Repository error: ${message}`, code || 'REPOSITORY_ERROR', statusCode || 500);
+  constructor(message: string, originalError?: Error) {
+    super(`Repository error: ${message}`, 'REPOSITORY_ERROR', 500);
     this.cause = originalError;
   }
 
@@ -161,43 +161,31 @@
 
 export class DatabaseConnectionError extends RepositoryError {
   constructor(originalError?: Error) {
-<<<<<<< HEAD
-    super('Database connection failed', originalError, 'DATABASE_CONNECTION_ERROR', 500);
-=======
     super('Database connection failed', originalError);
   }
 
   override get code(): string {
     return 'DATABASE_CONNECTION_ERROR';
->>>>>>> 41b2b52e
   }
 }
 
 export class QueryTimeoutError extends RepositoryError {
   constructor(query: string, timeoutMs: number) {
-<<<<<<< HEAD
-    super(`Query timeout after ${timeoutMs}ms: ${query}`, undefined, 'QUERY_TIMEOUT_ERROR', 500);
-=======
     super(`Query timeout after ${timeoutMs}ms: ${query}`);
   }
 
   override get code(): string {
     return 'QUERY_TIMEOUT_ERROR';
->>>>>>> 41b2b52e
   }
 }
 
 export class ConstraintViolationError extends RepositoryError {
   constructor(constraint: string, table: string) {
-<<<<<<< HEAD
-    super(`Constraint violation on ${table}: ${constraint}`, undefined, 'CONSTRAINT_VIOLATION_ERROR', 500);
-=======
     super(`Constraint violation on ${table}: ${constraint}`);
   }
 
   override get code(): string {
     return 'CONSTRAINT_VIOLATION_ERROR';
->>>>>>> 41b2b52e
   }
 }
 
@@ -211,8 +199,8 @@
 }
 
 export class AuthorizationError extends DomainError {
-  constructor(message: string = 'Authorization failed', code?: string, statusCode?: number) {
-    super(message, code || 'AUTHORIZATION_ERROR', statusCode || 403);
+  constructor(message: string = 'Authorization failed') {
+    super(message, 'AUTHORIZATION_ERROR', 403);
   }
 
   get code(): string {
@@ -222,15 +210,11 @@
 
 export class PermissionDeniedError extends AuthorizationError {
   constructor(permission: string, resource: string) {
-<<<<<<< HEAD
-    super(`Permission denied: ${permission} required for ${resource}`, 'PERMISSION_DENIED', 403);
-=======
     super(`Permission denied: ${permission} required for ${resource}`);
   }
 
   override get code(): string {
     return 'PERMISSION_DENIED'
->>>>>>> 41b2b52e
   }
 }
 
