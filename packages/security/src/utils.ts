/**
 * Security utilities for NeonPro healthcare platform
 * Provides input sanitization, validation, and security helper functions
 * @version 1.0.0
 */

import { randomUUID } from 'crypto';

/**
 * Input sanitization utilities for preventing XSS and injection attacks
 */
export class SecurityUtils {
  /**
   * Sanitize user input to prevent XSS attacks
   * @param input The input string to sanitize
   * @returns Sanitized string
   */
  static sanitizeInput(input: string): string {
    if (typeof input !== 'string') {
      return '';
    }

    // Remove potentially dangerous characters
    return input
      .replace(/</g, '<')
      .replace(/>/g, '>')
      .replace(/"/g, '"')
      .replace(/'/g, '&#x27;')
      .replace(/\//g, '&#x2F;');
  }

  /**
   * Sanitize HTML content to prevent XSS
   * @param html The HTML content to sanitize
   * @returns Sanitized HTML string
   */
  static sanitizeHTML(html: string): string {
    if (typeof html !== 'string') {
      return '';
    }

    // Remove script tags and event handlers
    return html
      .replace(/<script\b[^<]*(?:(?!<\/script>)<[^<]*)*<\/script>/gi, '')
      .replace(/on\w+\s*=/gi, '')
      .replace(/javascript:/gi, '')
      .replace(/vbscript:/gi, '');
  }

  /**
   * Validate and sanitize email addresses
   * @param email The email to validate
   * @returns Sanitized email or empty string if invalid
   */
  static sanitizeEmail(email: string): string {
    if (typeof email !== 'string') {
      return '';
    }

    // Basic email validation
    const emailRegex = /^[^\s@]+@[^\s@]+\.[^\s@]+$/;
    if (!emailRegex.test(email)) {
      return '';
    }

    return email.toLowerCase().trim();
  }

  /**
   * Sanitize phone numbers (Brazilian format)
   * @param phone The phone number to sanitize
   * @returns Sanitized phone number
   */
  static sanitizePhone(phone: string): string {
    if (typeof phone !== 'string') {
      return '';
    }

    // Remove all non-digit characters
    const digitsOnly = phone.replace(/\D/g, '');
    
    // Validate Brazilian phone number length
    if (digitsOnly.length === 10 || digitsOnly.length === 11) {
      return digitsOnly;
    }
    
    return '';
  }

  /**
   * Sanitize CPF (Brazilian tax ID)
   * @param cpf The CPF to sanitize
   * @returns Sanitized CPF or empty string if invalid
   */
  static sanitizeCPF(cpf: string): string {
    if (typeof cpf !== 'string') {
      return '';
    }

    // Remove all non-digit characters
    const digitsOnly = cpf.replace(/\D/g, '');
    
    // Validate CPF length
    if (digitsOnly.length !== 11) {
      return '';
    }
    
    return digitsOnly;
  }

  /**
   * Validate CPF using the official algorithm
   * @param cpf The CPF to validate
   * @returns True if CPF is valid
   */
  static validateCPF(cpf: string): boolean {
    const sanitized = this.sanitizeCPF(cpf);
    if (!sanitized) {
      return false;
    }

    // Check if all digits are the same (invalid CPF)
    if (/^(\d)\1{10}$/.test(sanitized)) {
      return false;
    }

    // Calculate first verification digit
    let sum = 0;
    for (let i = 0; i < 9; i++) {
      sum += parseInt(sanitized[i]) * (10 - i);
    }
    let remainder = (sum * 10) % 11;
    const digit1 = remainder === 10 ? 0 : remainder;

    // Calculate second verification digit
    sum = 0;
    for (let i = 0; i < 10; i++) {
      sum += parseInt(sanitized[i]) * (11 - i);
    }
    remainder = (sum * 10) % 11;
    const digit2 = remainder === 10 ? 0 : remainder;

    // Check if verification digits match
    return (
      parseInt(sanitized[9]) === digit1 &&
      parseInt(sanitized[10]) === digit2
    );
  }

  /**
   * Sanitize RG (Brazilian ID)
   * @param rg The RG to sanitize
   * @returns Sanitized RG
   */
  static sanitizeRG(rg: string): string {
    if (typeof rg !== 'string') {
      return '';
    }

    // Remove all non-digit and non-X characters
    return rg.replace(/[^0-9X]/gi, '').toUpperCase();
  }

  /**
   * Generate secure random token
   * @param length Token length in bytes
   * @returns Hex-encoded random token
   */
  static generateToken(length: number = 32): string {
    return randomUUID().replace(/-/g, '').substring(0, length);
  }

  /**
   * Generate secure random nonce
   * @param length Nonce length
   * @returns Random nonce string
   */
  static generateNonce(length: number = 16): string {
    const chars = 'ABCDEFGHIJKLMNOPQRSTUVWXYZabcdefghijklmnopqrstuvwxyz0123456789';
    let result = '';
    for (let i = 0; i < length; i++) {
      result += chars.charAt(Math.floor(Math.random() * chars.length));
    }
    return result;
  }

  /**
   * Check for common attack patterns in input
   * @param input The input to check
   * @returns True if suspicious patterns are found
   */
  static containsSuspiciousPatterns(input: string): boolean {
    if (typeof input !== 'string') {
      return false;
    }

    const suspiciousPatterns = [
      /<script/i,
      /javascript:/i,
      /vbscript:/i,
      /onload=/i,
      /onerror=/i,
      /onclick=/i,
      /onfocus=/i,
      /onblur=/i,
      /union.*select/i,
      /drop.*table/i,
      /insert.*into/i,
      /delete.*from/i,
      /update.*set/i,
      /exec\(/i,
      /eval\(/i,
      /system\(/i,
      /shell_exec\(/i,
      /\.\.\//i, // Path traversal
      /\/etc\/passwd/i,
      /cmd\.exe/i,
      /powershell/i,
      /bash/i,
    ];

    return suspiciousPatterns.some(pattern => pattern.test(input));
  }

  /**
   * Mask sensitive data for logging and display
   * @param data The data to mask
   * @param maskChar Character to use for masking (default: '*')
   * @returns Masked data
   */
  static maskSensitiveData(data: string, maskChar: string = '*'): string {
    if (typeof data !== 'string' || data.length === 0) {
      return '';
    }

    // Don't mask very short strings
    if (data.length <= 4) {
      return maskChar.repeat(data.length);
    }

    // Show first 2 and last 2 characters, mask the rest
    const firstTwo = data.substring(0, 2);
    const lastTwo = data.substring(data.length - 2);
    const maskedLength = data.length - 4;
    const masked = maskChar.repeat(maskedLength);

    return `${firstTwo}${masked}${lastTwo}`;
  }

  /**
   * Validate password strength
   * @param password The password to validate
   * @returns Object with validation result and score
   */
  static validatePasswordStrength(password: string): {
    isValid: boolean;
    score: number;
    feedback: string[];
  } {
    const feedback: string[] = [];
    let score = 0;

    if (typeof password !== 'string') {
      return {
        isValid: false,
        score: 0,
        feedback: ['Password must be a string'],
      };
    }

    // Length check
    if (password.length < 8) {
      feedback.push('Password must be at least 8 characters long');
    } else {
      score += 2;
    }

    // Contains lowercase
    if (!/[a-z]/.test(password)) {
      feedback.push('Password must contain lowercase letters');
    } else {
      score += 1;
    }

    // Contains uppercase
    if (!/[A-Z]/.test(password)) {
      feedback.push('Password must contain uppercase letters');
    } else {
      score += 1;
    }

    // Contains numbers
    if (!/\d/.test(password)) {
      feedback.push('Password must contain numbers');
    } else {
      score += 1;
    }

    // Contains special characters
    if (!/[!@#$%^&*(),.?":{}|<>]/.test(password)) {
      feedback.push('Password must contain special characters');
    } else {
      score += 1;
    }

    // No common patterns
<<<<<<< HEAD
    if (password.includes('123456') || password.includes('password') || password.includes('qwerty')) {
      feedback.push('Password cannot contain common patterns');
    } else {
      score += 1;
    }

    const isValid = feedback.length === 0 && score >= 4;

    return {
      isValid,
      score,
      feedback,
    };
  }
}
=======
    const commonPatterns = [
      /password/i,
      /123456/,
      /qwerty/i,
      /abc123/i,
      /admin/i,
      /letmein/i,
      /welcome/i,
    ];

    if (commonPatterns.some(pattern => pattern.test(password))) {
      feedback.push('Password contains common patterns');
      score -= 1;
    }

    return {
      isValid: score >= 5,
      score: Math.max(0, score),
      feedback,
    };
  }

  /**
   * Generate secure password
   * @param length Password length (default: 12)
   * @returns Generated secure password
   */
  static generateSecurePassword(length: number = 12): string {
    const lowercase = 'abcdefghijklmnopqrstuvwxyz';
    const uppercase = 'ABCDEFGHIJKLMNOPQRSTUVWXYZ';
    const numbers = '0123456789';
    const special = '!@#$%^&*()_+-=[]{}|;:,.<>?';

    const allChars = lowercase + uppercase + numbers + special;
    let password = '';

    // Ensure at least one character from each category
    password += lowercase.charAt(Math.floor(Math.random() * lowercase.length));
    password += uppercase.charAt(Math.floor(Math.random() * uppercase.length));
    password += numbers.charAt(Math.floor(Math.random() * numbers.length));
    password += special.charAt(Math.floor(Math.random() * special.length));

    // Fill the rest with random characters
    for (let i = password.length; i < length; i++) {
      password += allChars.charAt(Math.floor(Math.random() * allChars.length));
    }

    // Shuffle the password
    return password
      .split('')
      .sort(() => Math.random() - 0.5)
      .join('');
  }
}

/**
 * Rate limiting utilities for preventing brute force attacks
 */
export class RateLimiter {
  private attempts: Map<string, { count: number; resetTime: number }> = new Map();

  /**
   * Check if request is allowed
   * @param key Identifier for rate limiting (IP, userId, etc.)
   * @param maxAttempts Maximum allowed attempts
   * @param windowMs Time window in milliseconds
   * @returns True if request is allowed
   */
  isAllowed(key: string, maxAttempts: number = 5, windowMs: number = 60000): boolean {
    const now = Date.now();
    const record = this.attempts.get(key);

    if (!record) {
      this.attempts.set(key, { count: 1, resetTime: now + windowMs });
      return true;
    }

    if (now > record.resetTime) {
      this.attempts.set(key, { count: 1, resetTime: now + windowMs });
      return true;
    }

    if (record.count >= maxAttempts) {
      return false;
    }

    record.count++;
    return true;
  }

  /**
   * Get remaining attempts
   * @param key Identifier for rate limiting
   * @returns Number of remaining attempts
   */
  getRemainingAttempts(key: string, maxAttempts: number = 5, windowMs: number = 60000): number {
    const now = Date.now();
    const record = this.attempts.get(key);

    if (!record || now > record.resetTime) {
      return maxAttempts;
    }

    return Math.max(0, maxAttempts - record.count);
  }

  /**
   * Reset rate limiting for a key
   * @param key Identifier to reset
   */
  reset(key: string): void {
    this.attempts.delete(key);
  }

  /**
   * Clean up expired records
   */
  cleanup(): void {
    const now = Date.now();
    for (const [key, record] of this.attempts.entries()) {
      if (now > record.resetTime) {
        this.attempts.delete(key);
      }
    }
  }
}

// Export singleton instances
export const securityUtils = SecurityUtils;
export const rateLimiter = new RateLimiter();
>>>>>>> d36dd586
<|MERGE_RESOLUTION|>--- conflicted
+++ resolved
@@ -304,23 +304,6 @@
     }
 
     // No common patterns
-<<<<<<< HEAD
-    if (password.includes('123456') || password.includes('password') || password.includes('qwerty')) {
-      feedback.push('Password cannot contain common patterns');
-    } else {
-      score += 1;
-    }
-
-    const isValid = feedback.length === 0 && score >= 4;
-
-    return {
-      isValid,
-      score,
-      feedback,
-    };
-  }
-}
-=======
     const commonPatterns = [
       /password/i,
       /123456/,
@@ -450,5 +433,4 @@
 
 // Export singleton instances
 export const securityUtils = SecurityUtils;
-export const rateLimiter = new RateLimiter();
->>>>>>> d36dd586
+export const rateLimiter = new RateLimiter();