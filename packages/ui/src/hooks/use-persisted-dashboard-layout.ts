'use client'

import { useCallback, useEffect, useState } from 'react'

interface CardPosition {
  x: number
  y: number
  id: string
}

interface GridConfig {
  snapSize: number
  columns: number
  gap: number
}

// Responsive grid configurations
const getGridConfig = (width: number): GridConfig => {
  if (width < 768) {
    // Mobile: 1 column, larger snap
    return { snapSize: 25, columns: 1, gap: 24 }
  } else if (width < 1024) {
    // Tablet: 2 columns, medium snap
    return { snapSize: 40, columns: 2, gap: 24 }
  } else {
    // Desktop: 3 columns, fine snap
    return { snapSize: 50, columns: 3, gap: 24 }
  }
}

// Snap position to grid
const snapToGrid = (position: number, snapSize: number): number => {
  return Math.round(position / snapSize) * snapSize
}

// Get container constraints based on viewport
const getConstraints = (
  containerWidth: number,
  containerHeight: number,
  cardWidth: number,
  cardHeight: number,
) => {
  return {
    left: 0,
    right: Math.max(0, containerWidth - cardWidth),
    top: 0,
    bottom: Math.max(0, containerHeight - cardHeight),
  }
}

// Calculate automatic grid positions for cards
const calculateGridPositions = (
  cardIds: string[],
  _containerWidth: number,
  _containerHeight: number,
  cardSize: { width: number; height: number },
  gridConfig: GridConfig,
): Record<string, CardPosition> => {
  const { columns, gap } = gridConfig
  const positions: Record<string, CardPosition> = {}

  cardIds.forEach((cardId, index) => {
    const row = Math.floor(index / columns)
    const col = index % columns

    const x = gap + col * (cardSize.width + gap)
    const y = gap + row * (cardSize.height + gap)

    positions[cardId] = { id: cardId, x, y }
  })

  return positions
}

export function usePersistedDashboardLayout() {
  const [positions, setPositions] = useState<Record<string, CardPosition>>({})
  const [containerSize, setContainerSize] = useState({ width: 0, height: 0 })
  const [gridConfig, setGridConfig] = useState<GridConfig>({
    snapSize: 50,
    columns: 3,
    gap: 24,
  })

  // Load positions from localStorage on mount
  useEffect(() => {
    const savedPositions = localStorage.getItem('neonpro-dashboard-layout')
    if (savedPositions) {
      try {
        setPositions(JSON.parse(savedPositions))
      } catch (error) {
        console.warn('Failed to parse saved dashboard layout:', error)
      }
    }
  }, [])

  // Auto-distribute cards when container dimensions change or cards are added
<<<<<<< HEAD
  const autoDistributeCards = useCallback(
    (cardIds: string[]) => {
      if (!containerSize.width || !containerSize.height || cardIds.length === 0) {
        return
      }

      // Only auto-distribute if we have no saved positions for any card
      const hasExistingPositions = cardIds.some(id => positions[id])
      if (hasExistingPositions) return

      const cardSize = { width: 280, height: 200 } // Default card size
      const newPositions = calculateGridPositions(
        cardIds,
        containerSize.width,
        containerSize.height,
        cardSize,
        gridConfig,
      )

      console.log('Auto-distributing cards:', {
        cardIds,
        newPositions,
        containerSize,
      })
      setPositions(prev => ({ ...prev, ...newPositions }))
    },
    [containerSize, gridConfig, positions],
  )
=======
  const autoDistributeCards = useCallback((cardIds: string[]) => {
    console.log('🎯 autoDistributeCards called:', {
      cardIdsCount: cardIds.length,
      containerSize,
      currentPositions: positions,
    });

    if (!containerSize.width || !containerSize.height || cardIds.length === 0) {
      console.log('⚠️ Skipping distribution - missing requirements:', {
        hasWidth: !!containerSize.width,
        hasHeight: !!containerSize.height,
        hasCards: cardIds.length > 0,
      });
      return;
    }

    // Find cards that don't have a position yet
    const cardsWithoutPosition = cardIds.filter(id => !positions[id]);

    // Check if multiple cards are stacked at the same position (0,0 or overlapping)
    const existingPositions = cardIds
      .filter(id => positions[id])
      .map(id => positions[id]);

    const hasStackedCards = existingPositions.length > 1 &&
      existingPositions.every(pos => pos.x === 0 && pos.y === 0);

    console.log('📊 Distribution analysis:', {
      totalCards: cardIds.length,
      cardsWithoutPosition: cardsWithoutPosition.length,
      existingPositions: existingPositions.length,
      hasStackedCards,
    });

    // If all cards already have positions and they're not stacked, no need to distribute
    if (cardsWithoutPosition.length === 0 && !hasStackedCards) {
      console.log('✅ All cards positioned correctly, skipping distribution');
      return;
    }

    const cardSize = { width: 320, height: 256 }; // Match w-80 h-64 (80*4=320px, 64*4=256px)

    // Calculate positions for all cards to maintain grid structure
    const allPositions = calculateGridPositions(
      cardIds,
      containerSize.width,
      containerSize.height,
      cardSize,
      gridConfig,
    );

    console.log('📐 Calculated positions:', allPositions);

    // If cards are stacked, redistribute all cards
    if (hasStackedCards) {
      console.log('🔄 Detected stacked cards, forcing redistribution:', {
        cardIds,
        existingPositions,
        allPositions,
        containerSize
      });
      setPositions(allPositions);
      return;
    }

    // Only update positions for cards that don't have one
    const newPositions = cardsWithoutPosition.reduce((acc, cardId) => {
      acc[cardId] = allPositions[cardId];
      return acc;
    }, {} as Record<string, CardPosition>);

    console.log('✨ Distributing new cards:', {
      cardIds,
      cardsWithoutPosition,
      newPositions,
      containerSize
    });

    setPositions(prev => ({ ...prev, ...newPositions }));
  }, [containerSize, gridConfig, positions]);
>>>>>>> 1c932847

  // Update grid config based on container size
  useEffect(() => {
    if (containerSize.width > 0) {
      setGridConfig(getGridConfig(containerSize.width))
    }
  }, [containerSize.width])

  // Debounced save to localStorage
  const savePositions = useCallback(
    (newPositions: Record<string, CardPosition>) => {
      const timeoutId = setTimeout(() => {
        try {
          localStorage.setItem(
            'neonpro-dashboard-layout',
            JSON.stringify(newPositions),
          )
        } catch (error) {
          console.warn('Failed to save dashboard layout:', error)
        }
      }, 300)

      return () => clearTimeout(timeoutId)
    },
    [],
  )

  // Update card position with snap assist
  const updateCardPosition = useCallback(
    (
      cardId: string,
      newPosition: { x: number; y: number },
      cardSize: { width: number; height: number },
    ) => {
      // Apply snap to grid
      const snappedX = snapToGrid(newPosition.x, gridConfig.snapSize)
      const snappedY = snapToGrid(newPosition.y, gridConfig.snapSize)

      // Apply constraints to keep card in view
      const constraints = getConstraints(
        containerSize.width,
        containerSize.height,
        cardSize.width,
        cardSize.height,
      )

      const constrainedX = Math.max(
        constraints.left,
        Math.min(constraints.right, snappedX),
      )
      const constrainedY = Math.max(
        constraints.top,
        Math.min(constraints.bottom, snappedY),
      )

      const finalPosition = {
        id: cardId,
        x: constrainedX,
        y: constrainedY,
      }

      setPositions(prev => {
        const newPositions = {
          ...prev,
          [cardId]: finalPosition,
        }
        savePositions(newPositions)
        return newPositions
      })
    },
    [gridConfig.snapSize, containerSize, savePositions],
  )

  // Get position for a card
  const getCardPosition = useCallback(
    (cardId: string) => {
      return positions[cardId] || { id: cardId, x: 0, y: 0 }
    },
    [positions],
  )

  // Reset all positions
  const resetLayout = useCallback(() => {
    setPositions({})
    localStorage.removeItem('neonpro-dashboard-layout')
  }, [])

  // Update container size (call from parent component)
  const updateContainerSize = useCallback(
    (size: { width: number; height: number }) => {
      setContainerSize(size)
    },
    [],
  )

  return {
    positions,
    gridConfig,
    updateCardPosition,
    getCardPosition,
    resetLayout,
    updateContainerSize,
    autoDistributeCards,
    snapToGrid: (pos: number) => snapToGrid(pos, gridConfig.snapSize),
  }
}<|MERGE_RESOLUTION|>--- conflicted
+++ resolved
@@ -94,36 +94,6 @@
   }, [])
 
   // Auto-distribute cards when container dimensions change or cards are added
-<<<<<<< HEAD
-  const autoDistributeCards = useCallback(
-    (cardIds: string[]) => {
-      if (!containerSize.width || !containerSize.height || cardIds.length === 0) {
-        return
-      }
-
-      // Only auto-distribute if we have no saved positions for any card
-      const hasExistingPositions = cardIds.some(id => positions[id])
-      if (hasExistingPositions) return
-
-      const cardSize = { width: 280, height: 200 } // Default card size
-      const newPositions = calculateGridPositions(
-        cardIds,
-        containerSize.width,
-        containerSize.height,
-        cardSize,
-        gridConfig,
-      )
-
-      console.log('Auto-distributing cards:', {
-        cardIds,
-        newPositions,
-        containerSize,
-      })
-      setPositions(prev => ({ ...prev, ...newPositions }))
-    },
-    [containerSize, gridConfig, positions],
-  )
-=======
   const autoDistributeCards = useCallback((cardIds: string[]) => {
     console.log('🎯 autoDistributeCards called:', {
       cardIdsCount: cardIds.length,
@@ -204,7 +174,6 @@
 
     setPositions(prev => ({ ...prev, ...newPositions }));
   }, [containerSize, gridConfig, positions]);
->>>>>>> 1c932847
 
   // Update grid config based on container size
   useEffect(() => {
