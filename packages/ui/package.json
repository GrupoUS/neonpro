--- conflicted
+++ resolved
@@ -28,32 +28,6 @@
     "dist"
   ],
   "scripts": {
-<<<<<<< HEAD
-    "build": "bun run ../../scripts/tsc-wrapper-bun.ts --project tsconfig.typecheck.json",
-    "dev": "bun run ../../scripts/tsc-wrapper-bun.ts --watch",
-    "clean": "rm -rf dist",
-    "type-check": "bun run ../../scripts/tsc-wrapper-bun.ts --project tsconfig.typecheck.json",
-    "dev:bun": "vite dev --force",
-    "build:bun": "vite build --mode production && bun run ../../scripts/tsc-wrapper-bun.ts --emitDeclarationOnly",
-    "build:analyze": "vite build --mode analyze",
-    "test:bun": "vitest run --reporter=dot",
-    "test:watch:bun": "vitest watch --reporter=dot",
-    "type-check:bun": "bun run ../../scripts/tsc-wrapper-bun.ts --noEmit",
-    "clean:bun": "rm -rf dist node_modules/.cache",
-    "format:bun": "biome format . --write",
-    "lint:bun": "oxlint . --fix",
-    "perf:test": "vitest run --reporter=verbose --isolate",
-    "setup:test": "bun install && bun run build",
-    "build:lib": "tsup",
-    "build:types": "bun run ../../scripts/tsc-wrapper-bun.ts --emitDeclarationOnly",
-    "dev:storybook": "vite dev --config .storybook/vite.config.ts",
-    "build:storybook": "vite build --config .storybook/vite.config.ts",
-    "test:visual": "playwright test tests/visual/",
-    "test:accessibility": "axe tests/accessibility/",
-    "export:components": "bun run src/export-components.ts",
-    "analyze:bundle": "bun run build && webpack-bundle-analyzer stats.json",
-    "optimize:images": "bun run src/optimize-images.ts"
-=======
     "build": "tsup",
     "dev": "tsc -w -p tsconfig.json",
     "lint": "oxlint src --fix",
@@ -89,7 +63,6 @@
     "@types/react": "^18.0.0 || ^19.0.0",
     "tsup": "^8.0.0",
     "typescript": "^5.9.2"
->>>>>>> 1c932847
   },
   "peerDependencies": {
     "react": "^18.0.0 || ^19.0.0",
