/**
 * NeonPro Database Package
 * Hybrid Architecture: Bun + Vercel Edge + Supabase Functions
 * Healthcare Compliance: LGPD, ANVISA, CFM
 */

<<<<<<< HEAD
// Export models
// Use namespace exports for model modules that have overlapping named exports
export * as architectureConfig from './models/architecture-config'
export * from './models/compliance-status'
export * from './models/migration-state'
export * as packageManagerConfig from './models/package-manager-config'
export * as performanceMetrics from './models/performance-metrics'
=======
// Core database clients
export {
  checkDatabaseHealth,
  closeDatabaseConnections,
  prisma,
  supabase,
  getSupabaseBrowser,
} from './client.js';
>>>>>>> 1c932847

// Export client
export * from './client'

// Export client service
export { createSupabaseAdminClient, loadDatabaseConfig } from './client-service'
export type { DatabaseConfig } from './client-service'

// Export types
export * from './types'<|MERGE_RESOLUTION|>--- conflicted
+++ resolved
@@ -1,18 +1,8 @@
 /**
- * NeonPro Database Package
- * Hybrid Architecture: Bun + Vercel Edge + Supabase Functions
- * Healthcare Compliance: LGPD, ANVISA, CFM
+ * Centralized database exports for monorepo sharing
+ * Healthcare-optimized database utilities and services
  */
 
-<<<<<<< HEAD
-// Export models
-// Use namespace exports for model modules that have overlapping named exports
-export * as architectureConfig from './models/architecture-config'
-export * from './models/compliance-status'
-export * from './models/migration-state'
-export * as packageManagerConfig from './models/package-manager-config'
-export * as performanceMetrics from './models/performance-metrics'
-=======
 // Core database clients
 export {
   checkDatabaseHealth,
@@ -21,14 +11,161 @@
   supabase,
   getSupabaseBrowser,
 } from './client.js';
->>>>>>> 1c932847
 
-// Export client
-export * from './client'
+// Import prisma for internal use
+import { prisma } from './client.js';
 
-// Export client service
-export { createSupabaseAdminClient, loadDatabaseConfig } from './client-service'
-export type { DatabaseConfig } from './client-service'
+// Base service class and utilities
+export type { AuditLogData } from './services/base.service';
+export { BaseService } from './services/base.service.js';
 
-// Export types
-export * from './types'+// Re-export Prisma types for type sharing across packages
+export type {
+  Appointment,
+  AuditTrail,
+  Clinic,
+  ConsentRecord,
+  Patient,
+  Professional,
+  User,
+} from '@prisma/client';
+
+// Healthcare-specific utilities
+export const validateCPF = (cpf: string): boolean => {
+  cpf = cpf.replace(/[^\d]/g, '');
+
+  if (cpf.length !== 11 || /^(\d)\1{10}$/.test(cpf)) {
+    return false;
+  }
+
+  let sum = 0;
+  for (let i = 0; i < 9; i++) {
+    sum += parseInt(cpf.charAt(i)) * (10 - i);
+  }
+  let remainder = (sum * 10) % 11;
+  if (remainder === 10 || remainder === 11) remainder = 0;
+  if (remainder !== parseInt(cpf.charAt(9))) return false;
+
+  sum = 0;
+  for (let i = 0; i < 10; i++) {
+    sum += parseInt(cpf.charAt(i)) * (11 - i);
+  }
+  remainder = (sum * 10) % 11;
+  if (remainder === 10 || remainder === 11) remainder = 0;
+  if (remainder !== parseInt(cpf.charAt(10))) return false;
+
+  return true;
+};
+
+export const sanitizeForAI = (text: string): string => {
+  if (!text) return text;
+
+  // Remove CPF patterns (Brazilian tax ID)
+  let sanitized = text.replace(/\d{3}\.\d{3}\.\d{3}-\d{2}/g, '[CPF_REMOVED]');
+
+  // Remove phone patterns
+  sanitized = sanitized.replace(/\(\d{2}\)\s*\d{4,5}-\d{4}/g, '[PHONE_REMOVED]');
+
+  // Remove email patterns
+  sanitized = sanitized.replace(
+    /[A-Za-z0-9._%+-]+@[A-Za-z0-9.-]+\.[A-Z|a-z]{2,}/g,
+    '[EMAIL_REMOVED]',
+  );
+
+  // Remove RG patterns (Brazilian ID)
+  sanitized = sanitized.replace(/\d{1,2}\.\d{3}\.\d{3}-\d{1}/g, '[RG_REMOVED]');
+
+  return sanitized;
+};
+
+export const calculateNoShowRisk = async (appointmentId: string): Promise<number> => {
+  const appointment = await prisma.appointment.findUnique({
+    where: { id: appointmentId },
+    include: {
+      patient: {
+        include: {
+          appointments: {
+            where: {
+              status: 'no_show',
+              createdAt: { gte: new Date(Date.now() - 6 * 30 * 24 * 60 * 60 * 1000) }, // Last 6 months
+            },
+          },
+        },
+      },
+    },
+  });
+
+  if (!appointment) return 0;
+
+  let riskScore = 0;
+
+  // Previous no-shows (15 points each, max 60)
+  const noShowCount = appointment.patient.appointments.length;
+  riskScore += Math.min(noShowCount * 15, 60);
+
+  // Weekend appointments (+10 points)
+  const appointmentDay = new Date(appointment.startTime).getDay();
+  if (appointmentDay === 0 || appointmentDay === 6) {
+    riskScore += 10;
+  }
+
+  // Late afternoon appointments (+5 points)
+  const appointmentHour = new Date(appointment.startTime).getHours();
+  if (appointmentHour >= 17) {
+    riskScore += 5;
+  }
+
+  // Short notice appointments (+15 points)
+  const hoursUntilAppointment = (new Date(appointment.startTime).getTime() - Date.now())
+    / (1000 * 60 * 60);
+  if (hoursUntilAppointment < 24) {
+    riskScore += 15;
+  }
+
+  // First-time patient (+10 points)
+  const totalAppointments = await prisma.appointment.count({
+    where: { patientId: appointment.patientId },
+  });
+  if (totalAppointments === 1) {
+    riskScore += 10;
+  }
+
+  return Math.min(riskScore, 100); // Cap at 100
+};
+
+// Database health monitoring
+export const getDatabaseMetrics = async () => {
+  try {
+    const [
+      patientCount,
+      appointmentCount,
+      professionalCount,
+      clinicCount,
+    ] = await Promise.all([
+      prisma.patient.count(),
+      prisma.appointment.count(),
+      prisma.professional.count(),
+      prisma.clinic.count(),
+    ]);
+
+    return {
+      patients: patientCount,
+      appointments: appointmentCount,
+      professionals: professionalCount,
+      clinics: clinicCount,
+      timestamp: new Date().toISOString(),
+    };
+  } catch (error) {
+    throw new Error(`Failed to get database metrics: ${error}`);
+  }
+};
+
+// Connection pool monitoring
+export const getConnectionPoolStatus = () => {
+  // This would be implemented based on your specific Prisma setup
+  return {
+    active: 'N/A', // Would show active connections
+    idle: 'N/A', // Would show idle connections
+    total: 'N/A', // Would show total connections
+  };
+};