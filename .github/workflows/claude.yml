--- conflicted
+++ resolved
@@ -41,16 +41,7 @@
           echo "📋 Quality gates: TypeScript, Security, Healthcare compliance"
           echo "🏥 Healthcare standards: LGPD, ANVISA, CFM compliance"
           echo "Claude analysis would run here with proper authentication"
-          
-<<<<<<< HEAD
-          # Enhanced prompt for multi-agent coordination and quality control
-          # (This would be used when the proper Claude action is available)
-          echo "Enhanced multi-agent analysis would include:"
-          echo "- Architect review for system design"
-          echo "- Security auditor for vulnerabilities"  
-          echo "- Code reviewer for quality"
-          echo "- Healthcare compliance validator"
-=======
+
           # This is an optional setting that allows Claude to read CI results on PRs
           additional_permissions: |
             actions: read
@@ -62,4 +53,4 @@
           # See https://github.com/anthropics/claude-code-action/blob/main/docs/usage.md
           # or https://docs.claude.com/en/docs/claude-code/sdk#command-line for available options
           # claude_args: '--model claude-opus-4-1-20250805 --allowed-tools Bash(gh pr:*)'
->>>>>>> eb8d9ad8
+
