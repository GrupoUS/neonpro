--- conflicted
+++ resolved
@@ -1,11 +1,6 @@
 {
   "name": "neonpro",
   "version": "1.0.0",
-<<<<<<< HEAD
-  "description": "NeonPro: Healthcare Compliance & Performance Platform",
-  "packageManager": "bun@1.2.22",
-  "main": "index.js",
-=======
   "description": "NeonPro aesthetic clinic management platform - Turborepo monorepo",
   "private": true,
   "type": "module",
@@ -23,111 +18,50 @@
     "hono": ">=4.9.7",
     "tmp": ">=0.2.4"
   },
->>>>>>> 1c932847
   "scripts": {
-    "postinstall": "patch-package",
-    "dev": "bun run --hot apps/api/src/server.ts",
-    "build": "bun build apps/api/src/server.ts --outdir dist --target bun",
-    "start": "bun run dist/server.js",
-    "test": "bun test",
-    "test:watch": "bun test --watch",
-    "test:coverage": "bun test --coverage",
-    "lint": "bun x eslint . --fix",
-    "format": "bun x prettier --write .",
-    "type-check": "bun x tsc --noEmit",
-    "validate": "bun run scripts/validate-bun-migration.ts",
-    "quality": "bun run scripts/quality-gate.ts",
-    "quality:fix": "bun run biome format --write && bun run lint && bun run type-check && bun run quality",
-    "tdd": "bun run scripts/tdd-orchestrator.ts",
-    "tdd:red": "bun run tdd -- --stage red",
-    "tdd:green": "bun run tdd -- --stage green",
-    "tdd:refactor": "bun run tdd -- --stage refactor",
-    "tdd:full": "bun run tdd -- --stage full",
-    "db:migrate": "supabase db push",
-    "db:reset": "supabase db reset",
-    "db:seed": "supabase db seed",
-    "deploy": "vercel --prod",
-    "deploy:staging": "vercel"
+    "build": "bunx turbo build",
+    "dev": "bunx turbo dev --concurrency=20",
+    "dev:web": "bunx turbo dev --filter=@neonpro/web --concurrency=5",
+    "dev:web:pnpm": "pnpm --filter @neonpro/web dev",
+    "test": "bunx turbo test",
+    "lint": "bunx turbo lint",
+    "type-check": "bunx turbo type-check",
+    "clean": "bunx turbo clean",
+    "format": "bunx turbo format",
+    "format:check": "bunx turbo format:check",
+    "deploy": "./scripts/deploy.sh",
+    "deploy:prod": "./scripts/deploy.sh production",
+    "deploy:preview": "./scripts/deploy.sh preview",
+    "deploy:staging": "./scripts/deploy.sh staging",
+    "vercel:build": "bun install && bunx turbo build",
+    "vercel:dev": "bunx turbo dev",
+    "vercel:deploy": "vercel deploy --prod --scope grupous-projects --yes",
+    "vercel-build": "bun install && bunx turbo build --filter=@neonpro/web"
   },
   "keywords": [
+    "neonpro",
     "healthcare",
-    "compliance",
-    "performance",
-    "lgpd",
-    "anvisa",
-    "cfm",
-    "bun",
-    "vercel",
-    "supabase"
+    "aesthetic-clinic",
+    "turborepo",
+    "monorepo",
+    "vite",
+    "react",
+    "typescript"
   ],
-  "author": "NeonPro Team",
+  "author": "NeonPro Development Team",
   "license": "MIT",
   "dependencies": {
-<<<<<<< HEAD
-    "@neonpro/database": "workspace:*",
-    "@neonpro/types": "workspace:*",
-    "@neonpro/ui": "workspace:*",
-    "@supabase/supabase-js": "^2.38.0",
-    "@trpc/server": "10.45.2",
-    "@trpc/client": "10.45.2",
-    "@trpc/react-query": "10.45.2",
-    "superjson": "^2.2.1",
-    "zod": "^3.22.4",
-    "hono": "^3.11.0",
-    "jsonwebtoken": "^9.0.2",
-    "bcryptjs": "^2.4.3",
-    "cors": "^2.8.5",
-    "helmet": "^7.1.0",
-    "compression": "^1.7.4",
-    "express": "^4.18.2",
-    "express-rate-limit": "^7.1.5",
-    "express-validator": "^7.0.1",
-    "dotenv": "^16.3.1",
-    "uuid": "^9.0.1",
-    "date-fns": "^2.30.0",
-    "lodash": "^4.17.21"
-=======
     "dotenv": "^17.2.2",
     "lodash.debounce": "^4.0.8",
     "turbo": "^2.6.1"
->>>>>>> 1c932847
   },
   "devDependencies": {
-    "@types/bcryptjs": "^2.4.6",
-    "@types/bun": "^1.0.0",
-    "@types/compression": "^1.7.5",
-    "@types/cors": "^2.8.17",
-    "@types/express": "^4.17.21",
-    "@types/jsonwebtoken": "^9.0.5",
-    "@types/lodash": "^4.14.202",
-    "@types/uuid": "^9.0.7",
-    "@typescript-eslint/eslint-plugin": "^6.13.1",
-    "@typescript-eslint/parser": "^6.13.1",
-    "eslint": "^8.54.0",
-    "eslint-config-prettier": "^9.0.0",
-    "eslint-plugin-prettier": "^5.0.1",
-    "patch-package": "^8.0.0",
-    "prettier": "^3.1.0",
-    "supabase": "^1.127.0",
-    "turbo": "2.5.8",
+    "@types/lodash.debounce": "^4.0.9",
+    "@types/node": "^24.4.0",
+    "@vitest/ui": "^3.2.4",
+    "bun": "^1.2.22",
+    "oxlint": "^1.15.0",
     "typescript": "^5.9.2",
-    "vercel": "^32.7.2"
-  },
-  "workspaces": [
-    "apps/*",
-    "packages/*",
-    "tools/*"
-  ],
-  "engines": {
-    "bun": ">=1.0.0",
-    "node": ">=18.0.0"
-  },
-  "repository": {
-    "type": "git",
-    "url": "https://github.com/neonpro/neonpro.git"
-  },
-  "bugs": {
-    "url": "https://github.com/neonpro/neonpro/issues"
-  },
-  "homepage": "https://github.com/neonpro/neonpro#readme"
+    "vitest": "^3.2.4"
+  }
 }