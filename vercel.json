{
  "$schema": "https://openapi.vercel.sh/vercel.json",
  "version": 2,
<<<<<<< HEAD
  "regions": ["gru1"],
  "framework": "vite",
  "buildCommand": "bash build.sh",
  "outputDirectory": "apps/web/dist",
  "installCommand": "bun install --frozen-lockfile",
  "rewrites": [
    {
      "source": "/(.*)",
      "destination": "/index.html"
    }
  ],
  "git": {
    "deploymentEnabled": true
  }
=======
  "installCommand": "bun install",
  "buildCommand": "bunx turbo build --filter=@neonpro/web",
  "outputDirectory": "apps/web/dist",
  "framework": null,
  "routes": [
    {
      "handle": "filesystem"
    },
    {
      "src": "/(.*)",
      "dest": "/index.html"
    }
  ],
  "env": {
    "NODE_ENV": "production"
  },
  "build": {
    "env": {
      "NODE_ENV": "production",
      "VITE_APP_ENV": "production"
    }
  },
  "regions": [
    "gru1"
  ]
>>>>>>> 35c39da5
}<|MERGE_RESOLUTION|>--- conflicted
+++ resolved
@@ -1,22 +1,5 @@
 {
-  "$schema": "https://openapi.vercel.sh/vercel.json",
   "version": 2,
-<<<<<<< HEAD
-  "regions": ["gru1"],
-  "framework": "vite",
-  "buildCommand": "bash build.sh",
-  "outputDirectory": "apps/web/dist",
-  "installCommand": "bun install --frozen-lockfile",
-  "rewrites": [
-    {
-      "source": "/(.*)",
-      "destination": "/index.html"
-    }
-  ],
-  "git": {
-    "deploymentEnabled": true
-  }
-=======
   "installCommand": "bun install",
   "buildCommand": "bunx turbo build --filter=@neonpro/web",
   "outputDirectory": "apps/web/dist",
@@ -42,5 +25,4 @@
   "regions": [
     "gru1"
   ]
->>>>>>> 35c39da5
 }