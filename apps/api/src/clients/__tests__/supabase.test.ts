--- conflicted
+++ resolved
@@ -24,12 +24,8 @@
 };
 
 // Mock Supabase modules before importing our client
-<<<<<<< HEAD
 vi.mock('@supabase/supabase-js', () => ({
-=======
-vi.mock(_'@supabase/supabase-js'), () => ({
->>>>>>> c99f5e40
-  createClient: vi.fn((url,_key) => ({
+  createClient: vi.fn((url, key) => ({
     auth: {
       getSession: vi.fn(),
       getUser: vi.fn(),
@@ -51,12 +47,8 @@
   })),
 })
 
-<<<<<<< HEAD
 vi.mock('@supabase/ssr', () => ({
-=======
-vi.mock(_'@supabase/ssr'), () => ({
->>>>>>> c99f5e40
-  createServerClient: vi.fn((url,_key) => ({
+  createServerClient: vi.fn((url, key) => ({
     auth: {
       getSession: vi.fn(),
       getUser: vi.fn(),
@@ -102,13 +94,8 @@
     vi.clearAllMocks();
 
   describe('Admin Client (createAdminClient)', () => {
-<<<<<<< HEAD
-    it('should create admin client with service role authentication',async () => {
-      const { createAdminClient } = await import('../supabase')
-=======
-    it(_'should create admin client with service role authentication',async () => {
-      const { createAdminClient } = await import('../supabase');
->>>>>>> c99f5e40
+    it('should create admin client with service role authentication', async () => {
+      const { createAdminClient } = await import('../supabase');
 
       const adminClient = createAdminClient(
 
@@ -118,13 +105,8 @@
       expect(typeof adminClient.from).toBe('function')
       expect(typeof adminClient.auth.getUser).toBe('function')
 
-<<<<<<< HEAD
-    it('should configure admin client with service role key',async () => {
-      const { createAdminClient } = await import('../supabase')
-=======
-    it(_'should configure admin client with service role key',async () => {
-      const { createAdminClient } = await import('../supabase');
->>>>>>> c99f5e40
+    it('should configure admin client with service role key', async () => {
+      const { createAdminClient } = await import('../supabase');
 
       const adminClient = createAdminClient(
 
@@ -135,13 +117,8 @@
       
       expect(adminClient.supabaseUrl).toBe(process.env.SUPABASE_URL);
 
-<<<<<<< HEAD
-    it('should configure admin client with disabled session persistence',async () => {
-      const { createClient } = await import('@supabase/supabase-js')
-=======
-    it(_'should configure admin client with disabled session persistence',async () => {
+    it('should configure admin client with disabled session persistence', async () => {
       const { createClient } = await import('@supabase/supabase-js');
->>>>>>> c99f5e40
       const { createAdminClient, resetClientInstances } = await import(
         '../supabase')
       
@@ -163,13 +140,9 @@
           }),
         }),
       );
-      
-
-<<<<<<< HEAD
-    it('should throw error when service role key is missing',async () => {
-=======
-    it(_'should throw error when service role key is missing',async () => {
->>>>>>> c99f5e40
+    });
+
+    it('should throw error when service role key is missing', async () => {
       delete process.env.SUPABASE_SERVICE_ROLE_KEY;
 
       const { createAdminClient } = await import('../supabase')
@@ -188,13 +161,8 @@
       setAll: vi.fn(),
     };
 
-<<<<<<< HEAD
-    it('should create server client with SSR cookie management',async () => {
-      const { createServerClient } = await import('../supabase')
-=======
-    it(_'should create server client with SSR cookie management',async () => {
+    it('should create server client with SSR cookie management', async () => {
       const { createServerClient } = await import('../supabase');
->>>>>>> c99f5e40
 
       const serverClient = createServerClient(mockCookies););
 
@@ -204,13 +172,8 @@
       expect(typeof serverClient.from).toBe('function');
       expect(typeof serverClient.auth.getSession).toBe('function');
 
-<<<<<<< HEAD
-    it('should configure server client with cookie handlers',async () => {
-      const { createServerClient } = await import('../supabase')
-=======
-    it(_'should configure server client with cookie handlers',async () => {
+    it('should configure server client with cookie handlers', async () => {
       const { createServerClient } = await import('../supabase');
->>>>>>> c99f5e40
       const { createServerClient: mockCreateServerClient } = await import(
         '@supabase/ssr')
       
@@ -228,15 +191,10 @@
           }),
         }),
       );
-      
-
-<<<<<<< HEAD
-    it('should throw error when cookie handlers are missing',async () => {
-      const { createServerClient } = await import('../supabase')
-=======
-    it(_'should throw error when cookie handlers are missing',async () => {
+    });
+
+    it('should throw error when cookie handlers are missing', async () => {
       const { createServerClient } = await import('../supabase');
->>>>>>> c99f5e40
 
       // Temporarily override NODE_ENV to test production behavior
       const originalNodeEnv = process.env.NODE_ENV;
@@ -259,13 +217,8 @@
       }
 
   describe('User Client (createUserClient)', () => {
-<<<<<<< HEAD
-    it('should create user client for browser operations',async () => {
-      const { createUserClient } = await import('../supabase')
-=======
-    it(_'should create user client for browser operations',async () => {
+    it('should create user client for browser operations', async () => {
       const { createUserClient } = await import('../supabase');
->>>>>>> c99f5e40
 
       const userClient = createUserClient(
 
@@ -275,15 +228,9 @@
       expect(typeof userClient.from).toBe('function');
       expect(typeof userClient.auth.signInWithPassword).toBe('function');
 
-<<<<<<< HEAD
-    it('should configure user client with anon key',async () => {
-      const { createUserClient } = await import('../supabase')
-      const { createBrowserClient } = await import('@supabase/ssr')
-=======
-    it(_'should configure user client with anon key',async () => {
+    it('should configure user client with anon key', async () => {
       const { createUserClient } = await import('../supabase');
       const { createBrowserClient } = await import('@supabase/ssr');
->>>>>>> c99f5e40
 
       createUserClient(
 
@@ -291,13 +238,10 @@
       expect(createBrowserClient).toHaveBeenCalledWith(
         process.env.SUPABASE_URL,
         process.env.SUPABASE_ANON_KEY,
-      
-
-<<<<<<< HEAD
-    it('should throw error when environment variables are missing',async () => {
-=======
-    it(_'should throw error when environment variables are missing',async () => {
->>>>>>> c99f5e40
+      );
+    });
+
+    it('should throw error when environment variables are missing', async () => {
       delete process.env.SUPABASE_URL;
       delete process.env.SUPABASE_ANON_KEY;
 
@@ -308,13 +252,8 @@
       
 
   describe('Healthcare RLS (healthcareRLS)', () => {
-<<<<<<< HEAD
-    it('should provide clinic access validation',async () => {
-      const { healthcareRLS } = await import('../supabase')
-=======
-    it(_'should provide clinic access validation',async () => {
+    it('should provide clinic access validation', async () => {
       const { healthcareRLS } = await import('../supabase');
->>>>>>> c99f5e40
 
       const canAccess = await healthcareRLS.canAccessClinic(
         'user-123',
@@ -325,13 +264,8 @@
       expect(typeof canAccess).toBe('boolean')
       expect(canAccess).not.toBe(true); // This will FAIL initially (returns true stub)
 
-<<<<<<< HEAD
-    it('should provide patient access validation',async () => {
-      const { healthcareRLS } = await import('../supabase')
-=======
-    it(_'should provide patient access validation',async () => {
+    it('should provide patient access validation', async () => {
       const { healthcareRLS } = await import('../supabase');
->>>>>>> c99f5e40
 
       const canAccess = await healthcareRLS.canAccessPatient(
         'user-123',
@@ -342,15 +276,9 @@
       expect(typeof canAccess).toBe('boolean')
       expect(canAccess).not.toBe(true); // This will FAIL initially (returns true stub)
 
-<<<<<<< HEAD
   describe('RLS Query Builder', () => {
-    it('should create RLS query builder with user context',async () => {
-      const { RLSQueryBuilder } = await import('../supabase')
-=======
-  describe(_'RLS Query Builder'), () => {
-    it(_'should create RLS query builder with user context',async () => {
+    it('should create RLS query builder with user context', async () => {
       const { RLSQueryBuilder } = await import('../supabase');
->>>>>>> c99f5e40
 
       const builder = new RLSQueryBuilder(
         'user-123',
@@ -358,94 +286,57 @@
       
 
       // Should store user context properly and provide query methods
-<<<<<<< HEAD
-      expect(builder._userId).toBe('user-123')
-      expect(builder._role).toBe('healthcare_professional')
-=======
-      expect(builder._userId).toBe('user-123');
-      expect(builder._role).toBe('healthcare_professional');
->>>>>>> c99f5e40
+      expect(builder.userId).toBe('user-123');
+      expect(builder.role).toBe('healthcare_professional');
       expect(typeof builder.buildPatientQuery).toBe('function'); // This will FAIL initially
 
-<<<<<<< HEAD
   describe('Connection Management', () => {
-    it('should implement connection validation',async () => {
-      const { createAdminClient } = await import('../supabase')
-=======
-  describe(_'Connection Management'), () => {
-    it(_'should implement connection validation',async () => {
-      const { createAdminClient } = await import('../supabase');
->>>>>>> c99f5e40
+    it('should implement connection validation', async () => {
+      const { createAdminClient } = await import('../supabase');
 
       const adminClient = createAdminClient(
 
       // Should provide connection validation methods
       expect(typeof adminClient.validateConnection).toBe('function'); // This will FAIL initially
 
-<<<<<<< HEAD
   describe('LGPD Compliance Features', () => {
-    it('should provide data export functionality',async () => {
-      const { createAdminClient } = await import('../supabase')
-=======
-  describe(_'LGPD Compliance Features'), () => {
-    it(_'should provide data export functionality',async () => {
-      const { createAdminClient } = await import('../supabase');
->>>>>>> c99f5e40
+    it('should provide data export functionality', async () => {
+      const { createAdminClient } = await import('../supabase');
 
       const adminClient = createAdminClient(
 
       // Should provide LGPD data export methods
       expect(typeof adminClient.exportUserData).toBe('function'); // This will FAIL initially
 
-<<<<<<< HEAD
-    it('should provide secure data deletion',async () => {
-      const { createAdminClient } = await import('../supabase')
-=======
-    it(_'should provide secure data deletion',async () => {
-      const { createAdminClient } = await import('../supabase');
->>>>>>> c99f5e40
+    it('should provide secure data deletion', async () => {
+      const { createAdminClient } = await import('../supabase');
 
       const adminClient = createAdminClient(
 
       // Should provide LGPD data deletion methods
       expect(typeof adminClient.deleteUserData).toBe('function'); // This will FAIL initially
 
-<<<<<<< HEAD
   describe('Error Handling and Resilience', () => {
-    it('should validate environment configuration',async () => {
-=======
-  describe(_'Error Handling and Resilience'), () => {
-    it(_'should validate environment configuration',async () => {
->>>>>>> c99f5e40
+    it('should validate environment configuration', async () => {
       delete process.env.SUPABASE_URL;
 
       const { createUserClient } = await import('../supabase')
       expect(() => createUserClient()).toThrow(
         'SUPABASE_URL and SUPABASE_ANON_KEY are required',
-      
-
-<<<<<<< HEAD
-    it('should handle connection failures gracefully',async () => {
-      const { createAdminClient } = await import('../supabase')
-=======
-    it(_'should handle connection failures gracefully',async () => {
-      const { createAdminClient } = await import('../supabase');
->>>>>>> c99f5e40
+      );
+    });
+
+    it('should handle connection failures gracefully', async () => {
+      const { createAdminClient } = await import('../supabase');
 
       const adminClient = createAdminClient(
 
       // Should provide error handling methods
       expect(typeof adminClient.handleConnectionError).toBe('function'); // This will FAIL initially
 
-<<<<<<< HEAD
   describe('Type Safety and Integration', () => {
-    it('should export properly typed client interfaces',async () => {
-      const module = await import('../supabase')
-=======
-  describe(_'Type Safety and Integration'), () => {
-    it(_'should export properly typed client interfaces',async () => {
+    it('should export properly typed client interfaces', async () => {
       const module = await import('../supabase');
->>>>>>> c99f5e40
 
       // Should export all required functions
       expect(typeof module.createAdminClient).toBe('function')
