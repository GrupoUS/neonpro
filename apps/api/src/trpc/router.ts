/**
 * Main tRPC App Router
 * Combines all domain routers with healthcare compliance
 */

import { aiRouter } from './routers/ai';
import { appointmentsRouter } from './routers/appointments';
import { healthcareServicesRouter } from './routers/healthcare-services';
import { patientsRouter } from './routers/patients';
import { realtimeTelemedicineRouter } from './routers/realtime-telemedicine';
import { telemedicineRouter } from './routers/telemedicine';
import { router } from './trpc';

// Import comprehensive API contracts from T016
import { apiRouter } from './contracts';

/**
 * App Router - Main tRPC router for the healthcare platform
 *
 * Includes:
 * - Patients router with LGPD compliance
 * - Appointments router with CFM validation and no-show prediction
 * - AI router with Portuguese healthcare support
 * - Healthcare Services router with enhanced T027-T029 services:
 *   - LGPD data lifecycle management
 *   - AI-powered no-show prediction
 *   - CFM-compliant telemedicine sessions
 * - Real-Time Telemedicine router with Phase 3.4 T031 features:
 *   - WebSocket subscriptions for video consultation updates
 *   - Real-time encrypted chat with LGPD compliance
 *   - Presence detection for healthcare professionals
 *   - Connection quality monitoring (<50ms latency targets)
 * - Telemedicine router with T102 Phase 4 features:
 *   - CFM Resolution 2314/2022 compliant session management
 *   - Patient identity verification and medical license validation
 *   - WebRTC session orchestration with compliance monitoring
 *   - LGPD-compliant consent management and audit trails
 * - Comprehensive audit logging for all operations
 */
export const appRouter = router({
  // Legacy routers (maintain backward compatibility)
  patients: patientsRouter,
  appointments: appointmentsRouter,
  ai: aiRouter,
  healthcareServices: healthcareServicesRouter,
  realtimeTelemedicine: realtimeTelemedicineRouter,
  telemedicine: telemedicineRouter,
<<<<<<< HEAD

  // T016: Comprehensive API contracts with tRPC v11
=======
  
  // Comprehensive API contracts with tRPC v11
>>>>>>> ceae5e12
  // New healthcare-compliant API contracts with enhanced features
  api: apiRouter,
});

// Export the router type for use in clients
export type AppRouter = typeof appRouter;<|MERGE_RESOLUTION|>--- conflicted
+++ resolved
@@ -45,13 +45,8 @@
   healthcareServices: healthcareServicesRouter,
   realtimeTelemedicine: realtimeTelemedicineRouter,
   telemedicine: telemedicineRouter,
-<<<<<<< HEAD
 
-  // T016: Comprehensive API contracts with tRPC v11
-=======
-  
-  // Comprehensive API contracts with tRPC v11
->>>>>>> ceae5e12
+  // Comprehensive API contracts with tRPC v11 (T016)
   // New healthcare-compliant API contracts with enhanced features
   api: apiRouter,
 });
