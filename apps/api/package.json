{
  "name": "@neonpro/api",
  "version": "1.0.0",
  "description": "NeonPro Edge API powered by Hono and tRPC v11",
  "private": true,
  "type": "module",
  "scripts": {
<<<<<<< HEAD
    "dev": "bunx hono --entry src/index.ts --watch",
    "build": "bunx tsc --noEmit && bunx vite build",
    "build:serverless": "bunx tsc --noEmit && mkdir -p .vercel/output/functions && cp src/index.ts .vercel/output/functions/ && cp -r src/edge .vercel/output/functions/ && cp -r src/node .vercel/output/functions/ && cp -r src/shared .vercel/output/functions/",
    "test": "bunx vitest run",
    "lint": "bunx oxlint -c ../../.oxlintrc.json",
    "lint:edge": "bunx oxlint -c ../../apps/.oxlintrc.edge.json",
    "format": "bunx dprint fmt",
    "format:check": "bunx dprint check",
    "validate": "bun run format:check && bun run lint && bun run test"
=======
    "dev": "NODE_ENV=development bun --watch --env-file=.env src/index.ts",
    "dev:api": "NODE_ENV=development PORT=3004 tsx --env-file=.env src/index.ts",
    "build": "tsup src/index.ts --format esm --target esnext --clean",
    "start": "node dist/index.js",
    "prepare": "echo 'prepare script temporarily disabled for workspace install'",
    "postinstall": "prisma generate --schema ../../packages/database/prisma/schema.prisma",
    "type-check": "tsc --noEmit",
    "test": "vitest --run",
    "test:watch": "vitest",
    "test:contract": "vitest --run tests/contract",
    "coverage": "vitest --run --coverage",
    "test:coverage": "vitest --run --coverage",
    "lint": "oxlint src",
    "lint:fix": "oxlint src --fix",
    "format": "dprint fmt",
    "prisma:generate": "prisma generate --schema ../../packages/database/prisma/schema.prisma",
    "prisma:migrate:deploy": "prisma migrate deploy --schema ../../packages/database/prisma/schema.prisma"
>>>>>>> 1c932847
  },
  "dependencies": {
    "@hono/zod-validator": "^0.7.3",
    "@neonpro/types": "file:../../packages/types",
    "@supabase/supabase-js": "^2.58.0",
    "@trpc/client": "10.45.2",
    "@trpc/server": "10.45.2",
    "@types/jsonwebtoken": "9.0.10",
    "hono": "^4.9.7",
    "jsonwebtoken": "9.0.2",
    "zod": "^4.1.11"
  },
  "devDependencies": {
<<<<<<< HEAD
    "dprint": "^0.45.0",
    "oxlint": "^0.2.0",
=======
    "@sentry/node": "^8.50.0",
    "@types/express": "^5.0.3",
    "@types/node": "^20.19.13",
    "prisma": "^5.22.0",
    "rollbar": "^2.26.4",
    "tsup": "^8.5.0",
    "tsx": "^4.20.6",
>>>>>>> 1c932847
    "typescript": "^5.9.2",
    "vite": "^5.4.20",
    "vitest": "^3.2.4"
  },
  "engines": {
    "bun": ">=1.0.0"
  }
}<|MERGE_RESOLUTION|>--- conflicted
+++ resolved
@@ -5,17 +5,6 @@
   "private": true,
   "type": "module",
   "scripts": {
-<<<<<<< HEAD
-    "dev": "bunx hono --entry src/index.ts --watch",
-    "build": "bunx tsc --noEmit && bunx vite build",
-    "build:serverless": "bunx tsc --noEmit && mkdir -p .vercel/output/functions && cp src/index.ts .vercel/output/functions/ && cp -r src/edge .vercel/output/functions/ && cp -r src/node .vercel/output/functions/ && cp -r src/shared .vercel/output/functions/",
-    "test": "bunx vitest run",
-    "lint": "bunx oxlint -c ../../.oxlintrc.json",
-    "lint:edge": "bunx oxlint -c ../../apps/.oxlintrc.edge.json",
-    "format": "bunx dprint fmt",
-    "format:check": "bunx dprint check",
-    "validate": "bun run format:check && bun run lint && bun run test"
-=======
     "dev": "NODE_ENV=development bun --watch --env-file=.env src/index.ts",
     "dev:api": "NODE_ENV=development PORT=3004 tsx --env-file=.env src/index.ts",
     "build": "tsup src/index.ts --format esm --target esnext --clean",
@@ -33,7 +22,6 @@
     "format": "dprint fmt",
     "prisma:generate": "prisma generate --schema ../../packages/database/prisma/schema.prisma",
     "prisma:migrate:deploy": "prisma migrate deploy --schema ../../packages/database/prisma/schema.prisma"
->>>>>>> 1c932847
   },
   "dependencies": {
     "@hono/zod-validator": "^0.7.3",
@@ -47,10 +35,6 @@
     "zod": "^4.1.11"
   },
   "devDependencies": {
-<<<<<<< HEAD
-    "dprint": "^0.45.0",
-    "oxlint": "^0.2.0",
-=======
     "@sentry/node": "^8.50.0",
     "@types/express": "^5.0.3",
     "@types/node": "^20.19.13",
@@ -58,7 +42,6 @@
     "rollbar": "^2.26.4",
     "tsup": "^8.5.0",
     "tsx": "^4.20.6",
->>>>>>> 1c932847
     "typescript": "^5.9.2",
     "vite": "^5.4.20",
     "vitest": "^3.2.4"
