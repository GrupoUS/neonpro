<!doctype html>
<html lang="pt-BR">
  <head>
    <meta charset="UTF-8" />
<<<<<<< HEAD
    <link rel="icon" type="image/svg+xml" href="/vite.svg" />
=======
    <meta http-equiv="Content-Security-Policy" content="default-src 'self' 'unsafe-inline' 'unsafe-eval' data: blob: ws: wss: http: https:; script-src 'self' 'unsafe-inline' 'unsafe-eval' blob:; worker-src 'self' blob:; style-src 'self' 'unsafe-inline' https://fonts.googleapis.com; font-src 'self' data: https://fonts.gstatic.com;" />
    <link rel="preconnect" href="https://fonts.googleapis.com" />
    <link rel="preconnect" href="https://fonts.gstatic.com" crossorigin />
    <link href="https://fonts.googleapis.com/css2?family=Inter:wght@300;400;500;600;700&display=swap" rel="stylesheet" />
    <link rel="icon" type="image/svg+xml" href="/neonpro-favicon.svg" />
    <link rel="icon" type="image/png" sizes="16x16" href="/brand/simboloneonpro.png" />
    <link rel="icon" type="image/png" sizes="32x32" href="/brand/simboloneonpro.png" />
    <link rel="icon" type="image/png" sizes="48x48" href="/brand/simboloneonpro.png" />
    <link rel="icon" type="image/png" sizes="64x64" href="/brand/simboloneonpro.png" />
    <link rel="apple-touch-icon" sizes="180x180" href="/brand/simboloneonpro.png" />
>>>>>>> 1c932847
    <meta name="viewport" content="width=device-width, initial-scale=1.0" />
    <title>NeonPro - Healthcare Platform</title>
    <meta
      name="description"
      content="NeonPro aesthetic clinic management platform"
    />
  </head>
  <body>
    <div id="root"></div>
    <script type="module" src="/src/main.tsx"></script>
  </body>
</html><|MERGE_RESOLUTION|>--- conflicted
+++ resolved
@@ -2,9 +2,6 @@
 <html lang="pt-BR">
   <head>
     <meta charset="UTF-8" />
-<<<<<<< HEAD
-    <link rel="icon" type="image/svg+xml" href="/vite.svg" />
-=======
     <meta http-equiv="Content-Security-Policy" content="default-src 'self' 'unsafe-inline' 'unsafe-eval' data: blob: ws: wss: http: https:; script-src 'self' 'unsafe-inline' 'unsafe-eval' blob:; worker-src 'self' blob:; style-src 'self' 'unsafe-inline' https://fonts.googleapis.com; font-src 'self' data: https://fonts.gstatic.com;" />
     <link rel="preconnect" href="https://fonts.googleapis.com" />
     <link rel="preconnect" href="https://fonts.gstatic.com" crossorigin />
@@ -15,7 +12,6 @@
     <link rel="icon" type="image/png" sizes="48x48" href="/brand/simboloneonpro.png" />
     <link rel="icon" type="image/png" sizes="64x64" href="/brand/simboloneonpro.png" />
     <link rel="apple-touch-icon" sizes="180x180" href="/brand/simboloneonpro.png" />
->>>>>>> 1c932847
     <meta name="viewport" content="width=device-width, initial-scale=1.0" />
     <title>NeonPro - Healthcare Platform</title>
     <meta
