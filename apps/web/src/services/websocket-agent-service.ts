/**
 * WebSocket Agent Service
 * Real-time communication with Python AI Agent using AG-UI protocol
 */

import { WebSocketService } from '@/lib/websocket';
import { AgentAction } from '@neonpro/types';
import React from 'react';

export interface WebSocketAgentConfig {
  url?: string;
  reconnectAttempts?: number;
  reconnectInterval?: number;
  timeout?: number;
}

export class WebSocketAgentService {
  private ws: WebSocketService | null = null;
  private isConnected = false;
  private reconnectAttempts = 0;
  private maxReconnectAttempts = 5;
  private reconnectInterval = 3000;
  private messageHandlers: Map<string, Function[]> = new Map();
  private connectionHandlers: Function[] = [];
  private disconnectionHandlers: Function[] = [];
  private pendingMessages: any[] = [];

  constructor(config: WebSocketAgentConfig = {}) {
    this.maxReconnectAttempts = config.reconnectAttempts || this.maxReconnectAttempts;
    this.reconnectInterval = config.reconnectInterval || this.reconnectInterval;

    // Use environment variable or default
    const wsUrl = config.url || process.env.NEXT_PUBLIC_AI_AGENT_WS_URL
      || 'ws://localhost:8001/ws/agent';

    this.ws = new WebSocketService({
      url: wsUrl,
      onOpen: this.handleOpen.bind(this),
      onMessage: this.handleMessage.bind(this),
      onClose: this.handleClose.bind(this),
      onError: this.handleError.bind(this),
      timeout: config.timeout || 10000,
    });
  }

  // Connect to WebSocket
  connect() {
    if (this.isConnected) return;

    this.ws?.connect();
  }

  // Disconnect from WebSocket
  disconnect() {
    this.ws?.disconnect();
    this.isConnected = false;
    this.reconnectAttempts = 0;
  }

  // Send query to agent
  async sendQuery(query: string, context?: any): Promise<AgentResponse> {
    if (!this.isConnected) {
      throw new Error('WebSocket not connected');
    }

    const message = {
      type: 'query',
      query,
      context,
      timestamp: new Date().toISOString(),
    };

    return this.sendMessageWithResponse(message);
  }

  // Send action to agent
  async sendAction(actionType: string, payload: any): Promise<any> {
    if (!this.isConnected) {
      throw new Error('WebSocket not connected');
    }

    const message = {
      type: 'action',
      action_type: actionType,
      payload,
      timestamp: new Date().toISOString(),
    };

    return this.sendMessageWithResponse(message);
  }

  // Send feedback to agent
  sendFeedback(feedbackType: string, data: any) {
    if (!this.isConnected) return;

    const message = {
      type: 'feedback',
      feedback_type: feedbackType,
      data,
      timestamp: new Date().toISOString(),
    };

    this.ws?.send(message);
  }

  // Register message handler
  on(event: string, handler: Function) {
    if (!this.messageHandlers.has(event)) {
      this.messageHandlers.set(event, []);
    }
    this.messageHandlers.get(event)?.push(handler);
  }

  // Remove message handler
  off(event: string, handler: Function) {
    const handlers = this.messageHandlers.get(event);
    if (handlers) {
      const index = handlers.indexOf(handler);
      if (index > -1) {
        handlers.splice(index, 1);
      }
    }
  }

  // Register connection handler
  onConnection(handler: Function) {
    this.connectionHandlers.push(handler);
  }

  // Register disconnection handler
  onDisconnection(handler: Function) {
    this.disconnectionHandlers.push(handler);
  }

  // Private methods
  private handleOpen() {
    console.log('WebSocket agent connected');
    this.isConnected = true;
    this.reconnectAttempts = 0;

    // Send pending messages
    while (this.pendingMessages.length > 0) {
      const message = this.pendingMessages.shift();
      this.ws?.send(message);
    }

    // Notify connection handlers
    this.connectionHandlers.forEach(_handler => handler());
  }

  private handleMessage(event: MessageEvent) {
    try {
      const data = JSON.parse(event.data);
      const messageType = data.type;

      // Emit to specific handlers
      const handlers = this.messageHandlers.get(messageType) || [];
      handlers.forEach(_handler => handler(data));

      // Emit to wildcard handlers
      const wildcardHandlers = this.messageHandlers.get('*') || [];
<<<<<<< HEAD
      wildcardHandlers.forEach(handler => handler(data));
    } catch (_error) {
=======
      wildcardHandlers.forEach(_handler => handler(data));
    } catch (error) {
>>>>>>> 7949890e
      console.error('Error parsing WebSocket message:', error);
    }
  }

  private handleClose(event: CloseEvent) {
    console.log('WebSocket agent disconnected');
    this.isConnected = false;

    // Notify disconnection handlers
    this.disconnectionHandlers.forEach(_handler => handler(event));

    // Attempt to reconnect
    if (this.reconnectAttempts < this.maxReconnectAttempts) {
      this.reconnectAttempts++;
      console.log(
        `Attempting to reconnect... (${this.reconnectAttempts}/${this.maxReconnectAttempts})`,
      );

      setTimeout(() => {
        this.connect();
      }, this.reconnectInterval);
    }
  }

  private handleError(error: Event) {
    console.error('WebSocket error:', error);
  }

  private sendMessageWithResponse(message: any): Promise<any> {
    return new Promise((resolve, reject) => {
      if (!this.isConnected) {
        reject(new Error('WebSocket not connected'));
        return;
      }

      // Generate unique message ID
      const messageId = `msg_${Date.now()}_${Math.random().toString(36).substr(2, 9)}`;
      message.id = messageId;

      // Set up response handler
      const timeout = setTimeout(() => {
        this.off('response', responseHandler);
        reject(new Error('Request timeout'));
      }, 30000); // 30 second timeout

      const responseHandler = (_response: any) => {
        if (response.id === messageId || response.in_reply_to === messageId) {
          clearTimeout(timeout);
          this.off('response', responseHandler);
          resolve(response);
        }
      };

      this.on('response', responseHandler);

      // Send message
      if (this.isConnected) {
        this.ws?.send(message);
      } else {
        this.pendingMessages.push(message);
      }
    });
  }
}

// Singleton instance
let wsAgentService: WebSocketAgentService | null = null;

export function getWebSocketAgentService(config?: WebSocketAgentConfig): WebSocketAgentService {
  if (!wsAgentService) {
    wsAgentService = new WebSocketAgentService(config);
  }
  return wsAgentService;
}

// React hook for WebSocket agent
export function useWebSocketAgent(config?: WebSocketAgentConfig) {
  const [isConnected, setIsConnected] = React.useState(false);
  const [lastMessage, setLastMessage] = React.useState<any>(null);

  React.useEffect(() => {
    const service = getWebSocketAgentService(config);

    const handleConnect = () => setIsConnected(true);
    const handleDisconnect = () => setIsConnected(false);
    const handleMessage = (message: any) => setLastMessage(message);

    service.onConnection(handleConnect);
    service.onDisconnection(handleDisconnect);
    service.on('*', handleMessage);

    // Connect if not already connected
    if (!service['isConnected']) {
      service.connect();
    }

    return () => {
      service.offConnection(handleConnect);
      service.offDisconnection(handleDisconnect);
      service.off('*', handleMessage);
    };
  }, [config]);

  const sendQuery = React.useCallback(async (query: string, context?: any) => {
    const service = getWebSocketAgentService(config);
    return service.sendQuery(query, context);
  }, [config]);

  const sendAction = React.useCallback(async (actionType: string, payload: any) => {
    const service = getWebSocketAgentService(config);
    return service.sendAction(actionType, payload);
  }, [config]);

  const sendFeedback = React.useCallback((feedbackType: string, data: any) => {
    const service = getWebSocketAgentService(config);
    service.sendFeedback(feedbackType, data);
  }, [config]);

  return {
    isConnected,
    lastMessage,
    sendQuery,
    sendAction,
    sendFeedback,
  };
}<|MERGE_RESOLUTION|>--- conflicted
+++ resolved
@@ -159,13 +159,10 @@
 
       // Emit to wildcard handlers
       const wildcardHandlers = this.messageHandlers.get('*') || [];
-<<<<<<< HEAD
-      wildcardHandlers.forEach(handler => handler(data));
-    } catch (_error) {
-=======
+
       wildcardHandlers.forEach(_handler => handler(data));
     } catch (error) {
->>>>>>> 7949890e
+
       console.error('Error parsing WebSocket message:', error);
     }
   }
