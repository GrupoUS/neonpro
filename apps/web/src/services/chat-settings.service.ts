// Chat Settings Service: server persistence via Supabase
// - default_chat_model stored on public.profiles
// - graceful fallback if column is missing

import { supabase } from '@/integrations/supabase/client';

export async function fetchDefaultChatModel(
  userId: string,
): Promise<string | null> {
  try {
    const { data, error } = await supabase
      .from('profiles')
      .select('default_chat_model')
      .eq('id', userId)
      .single();

    if (error) {
      // Column may not exist yet; treat as null
      console.warn('[chat-settings] fetch default model error:', error.message);
      return null;
    }

    return (data as any)?.default_chat_model ?? null;
<<<<<<< HEAD
  } catch (_e) {
=======
  } catch (error) {
>>>>>>> 7949890e
    console.warn('[chat-settings] fetch default model failed:', e);
    return null;
  }
}

export async function updateDefaultChatModel(
  userId: string,
  model: string,
): Promise<boolean> {
  try {
    const { error } = await supabase
      .from('profiles')
      .update({ default_chat_model: model } as any)
      .eq('id', userId);

    if (error) {
      console.warn(
        '[chat-settings] update default model error:',
        error.message,
      );
      return false;
    }
    return true;
<<<<<<< HEAD
  } catch (_e) {
=======
  } catch (error) {
>>>>>>> 7949890e
    console.warn('[chat-settings] update default model failed:', e);
    return false;
  }
}

export type ProviderKey = 'openai' | 'anthropic' | 'google';
const HIDDEN_KEY = 'neonpro-hidden-providers';

export function getHiddenProviders(): ProviderKey[] {
  if (typeof window === 'undefined') return [];
  try {
    const raw = localStorage.getItem(HIDDEN_KEY);
    if (!raw) return [];
    const arr = JSON.parse(raw);
    if (Array.isArray(arr)) return arr as ProviderKey[];
    return [];
  } catch {
    return [];
  }
}

export function setHiddenProviders(hidden: ProviderKey[]) {
  if (typeof window === 'undefined') return;
  try {
    localStorage.setItem(HIDDEN_KEY, JSON.stringify(hidden));
  } catch {
    // ignore
  }
}<|MERGE_RESOLUTION|>--- conflicted
+++ resolved
@@ -21,11 +21,9 @@
     }
 
     return (data as any)?.default_chat_model ?? null;
-<<<<<<< HEAD
-  } catch (_e) {
-=======
+
   } catch (error) {
->>>>>>> 7949890e
+
     console.warn('[chat-settings] fetch default model failed:', e);
     return null;
   }
@@ -49,11 +47,9 @@
       return false;
     }
     return true;
-<<<<<<< HEAD
-  } catch (_e) {
-=======
+
   } catch (error) {
->>>>>>> 7949890e
+
     console.warn('[chat-settings] update default model failed:', e);
     return false;
   }
