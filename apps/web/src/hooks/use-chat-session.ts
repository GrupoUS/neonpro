--- conflicted
+++ resolved
@@ -31,11 +31,7 @@
         if (!res.ok) throw new Error(`HTTP ${res.status}`);
         const json = (await res.json()) as ChatSessionInfo;
         if (!cancelled) setData(json);
-<<<<<<< HEAD
-      } catch (_e) {
-=======
       } catch (error) {
->>>>>>> 7949890e
         if (!cancelled) {
           setError(e instanceof Error ? e.message : 'Unknown error');
         }
