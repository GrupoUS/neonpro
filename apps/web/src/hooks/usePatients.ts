import { useMutation, useQuery, useQueryClient } from '@tanstack/react-query'
import { supabase } from '../integrations/supabase/client'

// Types for our data
export interface Patient {
  id: string
  full_name: string
  email: string
  phone_primary: string
  date_of_birth: string
  gender: 'M' | 'F' | 'O'
  lgpd_consent_given: boolean
  created_at: string
  updated_at: string
}

export interface CreatePatientData {
  full_name: string
  email: string
  phone_primary: string
  date_of_birth: string
  gender: 'M' | 'F' | 'O'
  lgpd_consent_given: boolean
}

export interface UpdatePatientData extends Partial<CreatePatientData> {
  id: string
}

// Query keys for consistent caching
export const patientKeys = {
  all: ['patients'] as const,
  lists: () => [...patientKeys.all, 'list'] as const,
  list: (filters: Record<string, any>) => [...patientKeys.lists(), { filters }] as const,
  details: () => [...patientKeys.all, 'detail'] as const,
  detail: (id: string) => [...patientKeys.details(), id] as const,
}

// Hook for fetching all patients with optional filters
export function usePatients(filters?: Record<string, any>) {
  return useQuery({
<<<<<<< HEAD
    queryKey: patientKeys.list(filters || {}),
    queryFn: async () => {
      let query = supabase.from('patients').select('*')
=======
    queryKey: patientKeys.detail(patientId),
    queryFn: () => patientService.getPatient(patientId),
    staleTime: 5 * 60 * 1000, // 5 minutes
    gcTime: 10 * 60 * 1000, // 10 minutes
    enabled: !!patientId,
    ...options,
  });
}

/**
 * Alias for usePatient - more semantic name for detail views
 */
export function usePatientDetail(patientId: string) {
  return usePatient(patientId);
}

/**
 * Hook to create new patients
 */
export function useCreatePatient() {
  const queryClient = useQueryClient();
  const { user } = useAuth();
>>>>>>> 1c932847

      // Apply filters if provided
      if (filters?.search) {
        query = query.ilike('full_name', `%${filters.search}%`)
      }

      if (filters?.status) {
        query = query.eq('status', filters.status)
      }

      const { data, error } = await query

      if (error) {
        throw new Error(`Failed to fetch patients: ${error.message}`)
      }

      return data as Patient[]
    },
    staleTime: 1000 * 60 * 5, // 5 minutes
    gcTime: 1000 * 60 * 30, // 30 minutes
  })
}

// Hook for fetching a single patient by ID
export function usePatient(id: string) {
  return useQuery({
    queryKey: patientKeys.detail(id),
    queryFn: async () => {
      const { data, error } = await supabase
        .from('patients')
        .select('*')
        .eq('id', id)
        .single()

      if (error) {
        throw new Error(`Failed to fetch patient: ${error.message}`)
      }

      return data as Patient
    },
    enabled: !!id, // Only run query if ID is provided
    staleTime: 1000 * 60 * 5, // 5 minutes
    gcTime: 1000 * 60 * 30, // 30 minutes
  })
}

// Hook for creating a new patient
export function useCreatePatient() {
  const queryClient = useQueryClient()

  return useMutation({
    mutationFn: async (patientData: CreatePatientData) => {
      const { data, error } = await supabase
        .from('patients')
        .insert([patientData])
        .select()
        .single()

      if (error) {
        throw new Error(`Failed to create patient: ${error.message}`)
      }

      return data as Patient
    },
    onSuccess: newPatient => {
      // Invalidate and refetch patients list
      queryClient.invalidateQueries({
        queryKey: patientKeys.lists(),
      })

      // Add the new patient to the cache
      queryClient.setQueryData(
        patientKeys.detail(newPatient.id),
        newPatient,
      )
    },
    onError: error => {
      console.error('Error creating patient:', error)
    },
  })
}

// Hook for updating an existing patient
export function useUpdatePatient() {
  const queryClient = useQueryClient()

  return useMutation({
    mutationFn: async (patientData: UpdatePatientData) => {
      const { id, ...updateData } = patientData
      const { data, error } = await supabase
        .from('patients')
        .update(updateData)
        .eq('id', id)
        .select()
        .single()

      if (error) {
        throw new Error(`Failed to update patient: ${error.message}`)
      }

      return data as Patient
    },
    onSuccess: updatedPatient => {
      // Update the patient in the cache
      queryClient.setQueryData(
        patientKeys.detail(updatedPatient.id),
        updatedPatient,
      )

      // Invalidate and refetch patients list
      queryClient.invalidateQueries({
        queryKey: patientKeys.lists(),
      })
    },
    onError: error => {
      console.error('Error updating patient:', error)
    },
  })
}

// Hook for deleting a patient
export function useDeletePatient() {
  const queryClient = useQueryClient()

  return useMutation({
    mutationFn: async (id: string) => {
      const { error } = await supabase
        .from('patients')
        .delete()
        .eq('id', id)

      if (error) {
        throw new Error(`Failed to delete patient: ${error.message}`)
      }

      return id
    },
    onSuccess: deletedId => {
      // Remove the patient from the cache
      queryClient.removeQueries({
        queryKey: patientKeys.detail(deletedId),
      })

      // Invalidate and refetch patients list
      queryClient.invalidateQueries({
        queryKey: patientKeys.lists(),
      })
    },
    onError: error => {
      console.error('Error deleting patient:', error)
    },
  })
}<|MERGE_RESOLUTION|>--- conflicted
+++ resolved
@@ -34,16 +34,37 @@
   list: (filters: Record<string, any>) => [...patientKeys.lists(), { filters }] as const,
   details: () => [...patientKeys.all, 'detail'] as const,
   detail: (id: string) => [...patientKeys.details(), id] as const,
-}
-
-// Hook for fetching all patients with optional filters
-export function usePatients(filters?: Record<string, any>) {
+  search: (clinicId: string, query: string) =>
+    [...patientKeys.all, 'search', clinicId, query] as const,
+  history: (patientId: string) => [...patientKeys.all, 'history', patientId] as const,
+};
+
+/**
+ * Hook to search patients by name or phone
+ */
+export function useSearchPatients(
+  clinicId: string,
+  query: string,
+  options?: Omit<UseQueryOptions<Patient[], Error>, 'queryKey' | 'queryFn'>,
+) {
   return useQuery({
-<<<<<<< HEAD
-    queryKey: patientKeys.list(filters || {}),
-    queryFn: async () => {
-      let query = supabase.from('patients').select('*')
-=======
+    queryKey: patientKeys.search(clinicId, query),
+    queryFn: () => patientService.searchPatients(clinicId, query),
+    staleTime: 30 * 1000, // 30 seconds - patient search should be fresh
+    gcTime: 2 * 60 * 1000, // 2 minutes
+    enabled: !!clinicId && query.length >= 2, // Only search with 2+ characters
+    ...options,
+  });
+}
+
+/**
+ * Hook to get patient by ID
+ */
+export function usePatient(
+  patientId: string,
+  options?: Omit<UseQueryOptions<Patient | null, Error>, 'queryKey' | 'queryFn'>,
+) {
+  return useQuery({
     queryKey: patientKeys.detail(patientId),
     queryFn: () => patientService.getPatient(patientId),
     staleTime: 5 * 60 * 1000, // 5 minutes
@@ -66,40 +87,225 @@
 export function useCreatePatient() {
   const queryClient = useQueryClient();
   const { user } = useAuth();
->>>>>>> 1c932847
-
-      // Apply filters if provided
+
+  return useMutation({
+    mutationFn: async ({ data, clinicId }: { data: CreatePatientData; clinicId: string }) => {
+      if (!user?.id) {
+        throw new Error('User not authenticated');
+      }
+      return patientService.createPatient(data, clinicId, user.id);
+    },
+
+    onSuccess: (newPatient, { clinicId }) => {
+      // Invalidate patient lists and searches
+      queryClient.invalidateQueries({ queryKey: patientKeys.lists() });
+      queryClient.invalidateQueries({ queryKey: patientKeys.search(clinicId, '') });
+
+      // Add to cache
+      queryClient.setQueryData(patientKeys.detail(newPatient.id), newPatient);
+
+      toast.success('Paciente criado com sucesso!');
+    },
+
+    onError: error => {
+      console.error('Error creating patient:', error);
+      toast.error(error.message || 'Erro ao criar paciente');
+    },
+  });
+}
+
+/**
+ * Hook for patient search with debouncing
+ */
+export function useDebouncedPatientSearch(clinicId: string, query: string, delay = 300) {
+  const [debouncedQuery, setDebouncedQuery] = React.useState(query);
+
+  React.useEffect(() => {
+    const timer = setTimeout(() => {
+      setDebouncedQuery(query);
+    }, delay);
+
+    return () => clearTimeout(timer);
+  }, [query, delay]);
+
+  return useSearchPatients(clinicId, debouncedQuery, {
+    enabled: debouncedQuery.length >= 2,
+  });
+}
+
+/**
+ * Hook to prefetch patient data
+ */
+export function usePrefetchPatients() {
+  const queryClient = useQueryClient();
+
+  const prefetchPatient = (patientId: string) => {
+    queryClient.prefetchQuery({
+      queryKey: patientKeys.detail(patientId),
+      queryFn: () => patientService.getPatient(patientId),
+      staleTime: 5 * 60 * 1000,
+    });
+  };
+
+  const prefetchPatientSearch = (clinicId: string, query: string) => {
+    if (query.length >= 2) {
+      queryClient.prefetchQuery({
+        queryKey: patientKeys.search(clinicId, query),
+        queryFn: () => patientService.searchPatients(clinicId, query),
+        staleTime: 30 * 1000,
+      });
+    }
+  };
+
+  return {
+    prefetchPatient,
+    prefetchPatientSearch,
+  };
+}
+
+/**
+ * Hook to get patient appointment history
+ */
+export function usePatientAppointmentHistory(
+  patientId: string,
+  options?: Omit<
+    UseQueryOptions<
+      ReturnType<typeof patientService.getPatientAppointmentHistory> extends Promise<infer R> ? R
+        : never,
+      Error
+    >,
+    'queryKey' | 'queryFn'
+  >,
+) {
+  return useQuery({
+    queryKey: patientKeys.history(patientId),
+    queryFn: () => patientService.getPatientAppointmentHistory(patientId),
+    staleTime: 2 * 60 * 1000, // 2 minutes - appointment history should be relatively fresh
+    gcTime: 5 * 60 * 1000, // 5 minutes
+    enabled: !!patientId,
+    ...options,
+  });
+}
+
+/**
+ * Enhanced Patient interface for data table
+ */
+export interface PatientTableData extends Patient {
+  status: 'Active' | 'Inactive' | 'Pending';
+  lastVisit?: string;
+  nextAppointment?: string;
+  totalAppointments: number;
+  contactMethod: string;
+  age?: number;
+}
+
+/**
+ * Hook to get paginated patients list with real-time updates
+ */
+export function usePatientsTable(
+  clinicId: string,
+  options?: {
+    pageIndex?: number;
+    pageSize?: number;
+    sortBy?: string;
+    sortOrder?: 'asc' | 'desc';
+    filters?: {
+      search?: string;
+      status?: string[];
+    };
+  },
+) {
+  const queryClient = useQueryClient();
+  const { pageIndex = 0, pageSize = 10, sortBy = 'full_name', sortOrder = 'asc', filters } = options
+    || {};
+
+  // Set up real-time subscription
+  React.useEffect(() => {
+    if (!clinicId) return;
+
+    const channel = supabase
+      .channel('patients-changes')
+      .on(
+        'postgres_changes',
+        {
+          event: '*',
+          schema: 'public',
+          table: 'patients',
+          filter: `clinic_id=eq.${clinicId}`,
+        },
+        payload => {
+          console.log('Patient real-time update:', payload);
+
+          // Invalidate queries to refresh data
+          queryClient.invalidateQueries({ queryKey: patientKeys.lists() });
+
+          // Show toast notification for changes
+          switch (payload.eventType) {
+            case 'INSERT':
+              toast.success('Novo paciente adicionado');
+              break;
+            case 'UPDATE':
+              toast.info('Dados do paciente atualizados');
+              break;
+            case 'DELETE':
+              toast.info('Paciente removido');
+              break;
+          }
+        },
+      )
+      .subscribe();
+
+    return () => {
+      supabase.removeChannel(channel);
+    };
+  }, [clinicId, queryClient]);
+
+  return useQuery({
+    queryKey: patientKeys.list(clinicId, { pageIndex, pageSize, sortBy, sortOrder, filters }),
+    queryFn: async () => {
+      let query = supabase
+        .from('patients')
+        .select(
+          `
+          id,
+          full_name,
+          email,
+          phone_primary,
+          birth_date,
+          cpf,
+          patient_status,
+          last_visit_date,
+          next_appointment_date,
+          total_appointments,
+          preferred_contact_method,
+          created_at,
+          is_active
+        `,
+          { count: 'exact' },
+        )
+        .eq('clinic_id', clinicId);
+
+      // Apply search filter
       if (filters?.search) {
-        query = query.ilike('full_name', `%${filters.search}%`)
-      }
-
-      if (filters?.status) {
-        query = query.eq('status', filters.status)
-      }
-
-      const { data, error } = await query
-
-      if (error) {
-        throw new Error(`Failed to fetch patients: ${error.message}`)
-      }
-
-      return data as Patient[]
-    },
-    staleTime: 1000 * 60 * 5, // 5 minutes
-    gcTime: 1000 * 60 * 30, // 30 minutes
-  })
-}
-
-// Hook for fetching a single patient by ID
-export function usePatient(id: string) {
-  return useQuery({
-    queryKey: patientKeys.detail(id),
-    queryFn: async () => {
-      const { data, error } = await supabase
-        .from('patients')
-        .select('*')
-        .eq('id', id)
-        .single()
+        query = query.or(
+          `full_name.ilike.%${filters.search}%,email.ilike.%${filters.search}%,phone_primary.ilike.%${filters.search}%`,
+        );
+      }
+
+      // Apply status filter
+      if (filters?.status && filters.status.length > 0) {
+        query = query.in('patient_status', filters.status);
+      }
+
+      // Apply sorting
+      query = query.order(sortBy, { ascending: sortOrder === 'asc' });
+
+      // Apply pagination
+      const from = pageIndex * pageSize;
+      const to = from + pageSize - 1;
+      query = query.range(from, to);
+
+      const { data, error, count } = await query;
 
       if (error) {
         throw new Error(`Failed to fetch patient: ${error.message}`)
