/**
 * Service Template Manager Component
 * Manages service templates and packages with CRUD operations
 */

import {
  useDeleteServiceTemplate,
  useDuplicateServiceTemplate,
  useServiceTemplatesWithItems,
  useToggleTemplateActive,
  useToggleTemplateFeatured,
} from '@/hooks/useServiceTemplates';
import { cn } from '@/lib/utils';
import {
  getTemplateTypeConfig,
  SERVICE_TEMPLATE_TYPES,
  type ServiceTemplateType,
} from '@/types/service-templates';
import type { ServiceTemplateWithItems } from '@/types/service-templates';
import { Button } from '@neonpro/ui';
import { Card, CardContent, CardHeader, CardTitle } from '@neonpro/ui';
import { Badge } from '@neonpro/ui';
import { Input } from '@neonpro/ui';
import {
  Dialog,
  DialogContent,
  DialogDescription,
  DialogHeader,
  DialogTitle,
  DialogTrigger,
} from '@neonpro/ui';
import { Select, SelectContent, SelectItem, SelectTrigger, SelectValue } from '@neonpro/ui';
import {
  DropdownMenu,
  DropdownMenuContent,
  DropdownMenuItem,
  DropdownMenuLabel,
  DropdownMenuSeparator,
  DropdownMenuTrigger,
} from '@neonpro/ui';
import {
  BarChart3,
  Copy,
  Edit,
  Eye,
  EyeOff,
  MoreHorizontal,
  Package,
  Plus,
  Search,
  Star,
  StarOff,
  Trash2,
} from 'lucide-react';
<<<<<<< HEAD
import { 
  useServiceTemplatesWithItems,
  useDeleteServiceTemplate,
  useToggleTemplateFeatured,
  useToggleTemplateActive,
  useDuplicateServiceTemplate 
} from '@/hooks/useServiceTemplates';
import { 
  SERVICE_TEMPLATE_TYPES, 
  getTemplateTypeConfig,
  type ServiceTemplateType 
} from '@/types/service-templates';
import type { ServiceTemplateWithItems } from '@/types/service-templates';
import { cn } from '@neonpro/ui';
=======
import { useState } from 'react';
>>>>>>> 1180797c

interface ServiceTemplateManagerProps {
  clinicId: string;
  className?: string;
}

export function ServiceTemplateManager({
  clinicId,
  className,
}: ServiceTemplateManagerProps) {
  const [searchQuery, setSearchQuery] = useState('');
  const [typeFilter, setTypeFilter] = useState<ServiceTemplateType | 'all'>('all');
  const [statusFilter, setStatusFilter] = useState<'all' | 'active' | 'inactive'>('all');
  const [showCreateDialog, setShowCreateDialog] = useState(false);
  const [showStatsDialog, setShowStatsDialog] = useState(false);

  // Hooks
  const {
    data: templates,
    isLoading,
    error,
  } = useServiceTemplatesWithItems(clinicId);

  const deleteTemplate = useDeleteServiceTemplate();
  const toggleFeatured = useToggleTemplateFeatured();
  const toggleActive = useToggleTemplateActive();
  const duplicateTemplate = useDuplicateServiceTemplate();

  // Filter templates based on search and filters
  const filteredTemplates = templates?.filter(template => {
    const matchesSearch = template.name.toLowerCase().includes(searchQuery.toLowerCase())
      || template.description?.toLowerCase().includes(searchQuery.toLowerCase());

    const matchesType = typeFilter === 'all' || template.template_type === typeFilter;

    const matchesStatus = statusFilter === 'all'
      || (statusFilter === 'active' && template.is_active)
      || (statusFilter === 'inactive' && !template.is_active);

    return matchesSearch && matchesType && matchesStatus;
  }) || [];

  const handleDeleteTemplate = async (template: ServiceTemplateWithItems) => {
    if (window.confirm(`Tem certeza que deseja excluir o template "${template.name}"?`)) {
      try {
        await deleteTemplate.mutateAsync(template.id);
      } catch (error) {
        console.error('Error deleting template:', error);
      }
    }
  };

  const handleToggleFeatured = async (template: ServiceTemplateWithItems) => {
    try {
      await toggleFeatured.mutateAsync({
        id: template.id,
        isFeatured: template.is_featured,
      });
    } catch (error) {
      console.error('Error toggling featured:', error);
    }
  };

  const handleToggleActive = async (template: ServiceTemplateWithItems) => {
    try {
      await toggleActive.mutateAsync({
        id: template.id,
        isActive: template.is_active,
      });
    } catch (error) {
      console.error('Error toggling active:', error);
    }
  };

  const handleDuplicate = async (template: ServiceTemplateWithItems) => {
    const newName = `${template.name} (Cópia)`;
    try {
      await duplicateTemplate.mutateAsync({
        template_id: template.id,
        new_name: newName,
        clinic_id: clinicId,
      });
    } catch (error) {
      console.error('Error duplicating template:', error);
    }
  };

  if (isLoading) {
    return (
      <Card className={className}>
        <CardHeader>
          <CardTitle className='flex items-center gap-2'>
            <Package className='h-5 w-5' />
            Templates de Serviços
          </CardTitle>
        </CardHeader>
        <CardContent>
          <div className='animate-pulse space-y-4'>
            {Array.from({ length: 4 }).map((_, i) => (
              <div key={i} className='h-20 bg-muted rounded'></div>
            ))}
          </div>
        </CardContent>
      </Card>
    );
  }

  if (error) {
    return (
      <Card className={className}>
        <CardHeader>
          <CardTitle className='flex items-center gap-2'>
            <Package className='h-5 w-5' />
            Templates de Serviços
          </CardTitle>
        </CardHeader>
        <CardContent>
          <div className='text-center py-8'>
            <p className='text-muted-foreground'>
              Erro ao carregar templates: {error.message}
            </p>
            <Button
              variant='outline'
              className='mt-4'
              onClick={() => window.location.reload()}
            >
              Tentar Novamente
            </Button>
          </div>
        </CardContent>
      </Card>
    );
  }

  return (
    <div className={cn('space-y-6', className)}>
      {/* Header */}
      <Card>
        <CardHeader className='flex flex-row items-center justify-between space-y-0 pb-4'>
          <div>
            <CardTitle className='flex items-center gap-2'>
              <Package className='h-5 w-5' />
              Templates de Serviços
            </CardTitle>
            <p className='text-sm text-muted-foreground mt-1'>
              Gerencie templates e pacotes de serviços pré-configurados
            </p>
          </div>
          <div className='flex gap-2'>
            <Dialog open={showStatsDialog} onOpenChange={setShowStatsDialog}>
              <DialogTrigger asChild>
                <Button variant='outline' size='sm'>
                  <BarChart3 className='h-4 w-4 mr-2' />
                  Estatísticas
                </Button>
              </DialogTrigger>
              <DialogContent className='max-w-4xl'>
                <DialogHeader>
                  <DialogTitle>Estatísticas dos Templates</DialogTitle>
                  <DialogDescription>
                    Visualize o desempenho dos seus templates de serviços
                  </DialogDescription>
                </DialogHeader>
                {/* Stats component would go here */}
                <div className='p-4 text-center text-muted-foreground'>
                  Estatísticas em desenvolvimento
                </div>
              </DialogContent>
            </Dialog>

            <Dialog open={showCreateDialog} onOpenChange={setShowCreateDialog}>
              <DialogTrigger asChild>
                <Button size='sm'>
                  <Plus className='h-4 w-4 mr-2' />
                  Novo Template
                </Button>
              </DialogTrigger>
              <DialogContent>
                <DialogHeader>
                  <DialogTitle>Criar Novo Template</DialogTitle>
                  <DialogDescription>
                    Crie um template de serviço ou pacote
                  </DialogDescription>
                </DialogHeader>
                {/* Template form would go here */}
                <div className='p-4 text-center text-muted-foreground'>
                  Formulário em desenvolvimento
                </div>
              </DialogContent>
            </Dialog>
          </div>
        </CardHeader>

        <CardContent className='space-y-4'>
          {/* Filters */}
          <div className='flex items-center gap-4 flex-wrap'>
            <div className='relative flex-1 min-w-[200px]'>
              <Search className='absolute left-3 top-1/2 transform -translate-y-1/2 text-muted-foreground h-4 w-4' />
              <Input
                placeholder='Buscar templates...'
                value={searchQuery}
                onChange={e => setSearchQuery(e.target.value)}
                className='pl-10'
              />
            </div>

            <Select value={typeFilter} onValueChange={value => setTypeFilter(value as any)}>
              <SelectTrigger className='w-[180px]'>
                <SelectValue placeholder='Tipo de template' />
              </SelectTrigger>
              <SelectContent>
                <SelectItem value='all'>Todos os tipos</SelectItem>
                {Object.entries(SERVICE_TEMPLATE_TYPES).map(([type, config]) => (
                  <SelectItem key={type} value={type}>
                    <div className='flex items-center gap-2'>
                      <div
                        className='w-3 h-3 rounded-full'
                        style={{ backgroundColor: config.color }}
                      />
                      {config.label}
                    </div>
                  </SelectItem>
                ))}
              </SelectContent>
            </Select>

            <Select value={statusFilter} onValueChange={value => setStatusFilter(value as any)}>
              <SelectTrigger className='w-[150px]'>
                <SelectValue placeholder='Status' />
              </SelectTrigger>
              <SelectContent>
                <SelectItem value='all'>Todos</SelectItem>
                <SelectItem value='active'>Ativos</SelectItem>
                <SelectItem value='inactive'>Inativos</SelectItem>
              </SelectContent>
            </Select>
          </div>

          {/* Templates List */}
          {filteredTemplates.length === 0
            ? (
              <div className='text-center py-12'>
                <Package className='h-12 w-12 text-muted-foreground mx-auto mb-4' />
                <h3 className='text-lg font-medium mb-2'>
                  {searchQuery || typeFilter !== 'all' || statusFilter !== 'all'
                    ? 'Nenhum template encontrado'
                    : 'Nenhum template criado'}
                </h3>
                <p className='text-muted-foreground mb-4'>
                  {searchQuery || typeFilter !== 'all' || statusFilter !== 'all'
                    ? 'Tente ajustar os filtros ou criar um novo template'
                    : 'Comece criando templates para agilizar o agendamento'}
                </p>
                <Button onClick={() => setShowCreateDialog(true)}>
                  <Plus className='h-4 w-4 mr-2' />
                  Criar Primeiro Template
                </Button>
              </div>
            )
            : (
              <div className='grid gap-4'>
                {filteredTemplates.map(template => {
                  const typeConfig = getTemplateTypeConfig(template.template_type);

                  return (
                    <Card key={template.id} className='hover:shadow-md transition-shadow'>
                      <CardContent className='p-4'>
                        <div className='flex items-start justify-between'>
                          <div className='flex items-start gap-4 flex-1'>
                            <div
                              className='w-12 h-12 rounded-lg flex items-center justify-center text-white font-semibold'
                              style={{ backgroundColor: typeConfig.color }}
                            >
                              {template.name.charAt(0).toUpperCase()}
                            </div>

                            <div className='flex-1'>
                              <div className='flex items-center gap-2 mb-1'>
                                <h4 className='font-medium'>{template.name}</h4>
                                {template.is_featured && (
                                  <Star className='h-4 w-4 text-yellow-500 fill-current' />
                                )}
                                {!template.is_active && <Badge variant='secondary'>Inativo</Badge>}
                              </div>

                              {template.description && (
                                <p className='text-sm text-muted-foreground mb-2'>
                                  {template.description}
                                </p>
                              )}

                              <div className='flex items-center gap-4 text-sm text-muted-foreground'>
                                <span>
                                  <Badge
                                    variant='outline'
                                    style={{ borderColor: typeConfig.color }}
                                  >
                                    {typeConfig.label}
                                  </Badge>
                                </span>
                                <span>R$ {template.calculated_price.toFixed(2)}</span>
                                <span>{template.default_duration_minutes} min</span>
                                <span>{template.items.length} serviços</span>
                                {template.usage_count > 0 && (
                                  <span>{template.usage_count} usos</span>
                                )}
                              </div>
                            </div>
                          </div>

                          <DropdownMenu>
                            <DropdownMenuTrigger asChild>
                              <Button variant='ghost' size='sm'>
                                <MoreHorizontal className='h-4 w-4' />
                              </Button>
                            </DropdownMenuTrigger>
                            <DropdownMenuContent align='end'>
                              <DropdownMenuLabel>Ações</DropdownMenuLabel>
                              <DropdownMenuItem onClick={() => handleToggleFeatured(template)}>
                                {template.is_featured
                                  ? (
                                    <>
                                      <StarOff className='h-4 w-4 mr-2' />
                                      Remover Destaque
                                    </>
                                  )
                                  : (
                                    <>
                                      <Star className='h-4 w-4 mr-2' />
                                      Destacar
                                    </>
                                  )}
                              </DropdownMenuItem>
                              <DropdownMenuItem onClick={() => handleToggleActive(template)}>
                                {template.is_active
                                  ? (
                                    <>
                                      <EyeOff className='h-4 w-4 mr-2' />
                                      Desativar
                                    </>
                                  )
                                  : (
                                    <>
                                      <Eye className='h-4 w-4 mr-2' />
                                      Ativar
                                    </>
                                  )}
                              </DropdownMenuItem>
                              <DropdownMenuItem>
                                <Edit className='h-4 w-4 mr-2' />
                                Editar
                              </DropdownMenuItem>
                              <DropdownMenuItem onClick={() => handleDuplicate(template)}>
                                <Copy className='h-4 w-4 mr-2' />
                                Duplicar
                              </DropdownMenuItem>
                              <DropdownMenuSeparator />
                              <DropdownMenuItem
                                onClick={() => handleDeleteTemplate(template)}
                                className='text-destructive'
                                disabled={deleteTemplate.isPending}
                              >
                                <Trash2 className='h-4 w-4 mr-2' />
                                Excluir
                              </DropdownMenuItem>
                            </DropdownMenuContent>
                          </DropdownMenu>
                        </div>
                      </CardContent>
                    </Card>
                  );
                })}
              </div>
            )}
        </CardContent>
      </Card>
    </div>
  );
}<|MERGE_RESOLUTION|>--- conflicted
+++ resolved
@@ -52,24 +52,7 @@
   StarOff,
   Trash2,
 } from 'lucide-react';
-<<<<<<< HEAD
-import { 
-  useServiceTemplatesWithItems,
-  useDeleteServiceTemplate,
-  useToggleTemplateFeatured,
-  useToggleTemplateActive,
-  useDuplicateServiceTemplate 
-} from '@/hooks/useServiceTemplates';
-import { 
-  SERVICE_TEMPLATE_TYPES, 
-  getTemplateTypeConfig,
-  type ServiceTemplateType 
-} from '@/types/service-templates';
-import type { ServiceTemplateWithItems } from '@/types/service-templates';
-import { cn } from '@neonpro/ui';
-=======
 import { useState } from 'react';
->>>>>>> 1180797c
 
 interface ServiceTemplateManagerProps {
   clinicId: string;
