--- conflicted
+++ resolved
@@ -1,13 +1,9 @@
 'use client';
 
-<<<<<<< HEAD
-import { cn } from "@neonpro/ui";
-=======
 import { AIBrandIcon } from '@/components/atoms/ai-brand-icon';
 import type { ChatMessage } from '@/components/ui/ai-chat/types';
 import { useAIChat } from '@/hooks/useAIChat';
 import { cn } from '@/lib/utils';
->>>>>>> 1180797c
 import { Send, Sparkles, X } from 'lucide-react';
 import { useEffect, useState } from 'react';
 
@@ -262,23 +258,6 @@
               </div>
 
               {/* Suggestions */}
-<<<<<<< HEAD
-              {suggestionsLoading ? (
-                <div className='text-xs text-gray-500'>Buscando sugestões...</div>
-              ) : searchSuggestions?.length ? (
-                <div className='flex flex-wrap gap-2'>
-                  {searchSuggestions.slice(0, 4).map((s: string) => (
-                    <button
-                      key={s}
-                      onClick={() => { setInputValue(s); setTimeout(() => handleSendMessage(), 0); }}
-                      className='text-xs px-2 py-1 rounded-full border border-[#D2D0C8] text-[#112031] hover:bg-[#F6F5F2]'
-                    >
-                      {s}
-                    </button>
-                  ))}
-                </div>
-              ) : null}
-=======
               {suggestionsLoading
                 ? <div className='text-xs text-gray-500'>Buscando sugestões...</div>
                 : searchSuggestions?.length
@@ -299,7 +278,6 @@
                   </div>
                 )
                 : null}
->>>>>>> 1180797c
 
               {/* LGPD Compliance Notice */}
               {lgpdCompliant && (
