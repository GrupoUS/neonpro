--- conflicted
+++ resolved
@@ -1,12 +1,6 @@
-<<<<<<< HEAD
-import * as React from "react"
-import { cva, type VariantProps } from "class-variance-authority"
-import { cn } from "@neonpro/ui";
-=======
 import { cn } from '@/lib/utils.ts';
 import { cva, type VariantProps } from 'class-variance-authority';
 import * as React from 'react';
->>>>>>> 1180797c
 
 const badgeVariants = cva(
   'inline-flex items-center rounded-full border px-2.5 py-0.5 text-xs font-semibold transition-colors focus:outline-none focus:ring-2 focus:ring-ring focus:ring-offset-2',
