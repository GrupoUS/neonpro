--- conflicted
+++ resolved
@@ -1,10 +1,5 @@
-<<<<<<< HEAD
-import * as React from "react"
-import { cn } from "@neonpro/ui";
-=======
 import { cn } from '@/lib/utils.ts';
 import * as React from 'react';
->>>>>>> 1180797c
 
 export interface TextareaProps extends React.TextareaHTMLAttributes<HTMLTextAreaElement> {}
 
