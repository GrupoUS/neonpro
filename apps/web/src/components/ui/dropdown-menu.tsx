--- conflicted
+++ resolved
@@ -1,14 +1,7 @@
-<<<<<<< HEAD
-import * as React from "react"
-import * as DropdownMenuPrimitive from "@radix-ui/react-dropdown-menu"
-import { Check, ChevronRight, Circle } from "lucide-react"
-import { cn } from "@neonpro/ui";
-=======
 import { cn } from '@/lib/utils.ts';
 import * as DropdownMenuPrimitive from '@radix-ui/react-dropdown-menu';
 import { Check, ChevronRight, Circle } from 'lucide-react';
 import * as React from 'react';
->>>>>>> 1180797c
 
 const DropdownMenu = DropdownMenuPrimitive.Root;
 
