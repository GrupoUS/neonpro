import FloatingAIChatSimple from '@/components/ui/floating-ai-chat-simple';
import { Sidebar, SidebarBody, SidebarLink } from '@/components/ui/sidebar';
<<<<<<< HEAD
import { cn } from '@neonpro/ui';
=======
import { useAuth } from '@/hooks/useAuth';
import { supabase } from '@/integrations/supabase/client';
import { queryClient, setupQueryErrorHandling } from '@/lib/query-client';
>>>>>>> 1180797c
import {
  IconCalendar,
  IconDashboard,
  IconFileText,
  IconMoneybag,
  IconReport,
  IconSettings,
  IconStethoscope,
  IconUsers,
} from '@tabler/icons-react';
import { QueryClientProvider } from '@tanstack/react-query';
import { ReactQueryDevtools } from '@tanstack/react-query-devtools';
import { Outlet, useLocation } from '@tanstack/react-router';
import { useEffect, useState } from 'react';
import { toast } from 'sonner';

// Real-time subscription hook para pacientes
const usePatientRealtimeSubscription = () => {
  const { user } = useAuth();

  useEffect(() => {
    if (!user) return;

    // Canal para real-time updates de pacientes
    const channel = supabase
      .channel('patient-changes')
      .on(
        'postgres_changes',
        {
          event: '*',
          schema: 'public',
          table: 'patients',
          filter: `clinic_id=eq.${user.id}`, // Filtrar por clínica do usuário
        },
        payload => {
          console.log('Patient change:', payload);

          // Invalidar queries relacionadas a pacientes
          queryClient.invalidateQueries({ queryKey: ['patients'] });

          // Mostrar notificação para mudanças importantes
          if (payload.eventType === 'INSERT') {
            toast.success('Novo paciente cadastrado!');
          } else if (payload.eventType === 'UPDATE') {
            toast.info('Dados do paciente atualizados!');
          }
        },
      )
      .subscribe();

    return () => {
      supabase.removeChannel(channel);
    };
  }, [user]);
};

// Real-time subscription hook para agendamentos
const useAppointmentRealtimeSubscription = () => {
  const { user } = useAuth();

  useEffect(() => {
    if (!user) return;

    // Canal para real-time updates de agendamentos
    const channel = supabase
      .channel('appointment-changes')
      .on(
        'postgres_changes',
        {
          event: '*',
          schema: 'public',
          table: 'appointments',
          filter: `clinic_id=eq.${user.id}`, // Filtrar por clínica do usuário
        },
        payload => {
          console.log('Appointment change:', payload);

          // Invalidar queries relacionadas a agendamentos
          queryClient.invalidateQueries({ queryKey: ['appointments'] });

          // Mostrar notificação para mudanças importantes
          if (payload.eventType === 'INSERT') {
            toast.success('Novo agendamento criado!');
          } else if (payload.eventType === 'UPDATE') {
            const newStatus = payload.new?.status;
            const oldStatus = payload.old?.status;

            if (newStatus !== oldStatus) {
              if (newStatus === 'confirmed') {
                toast.success('Agendamento confirmado!');
              } else if (newStatus === 'cancelled') {
                toast.error('Agendamento cancelado!');
              } else if (newStatus === 'completed') {
                toast.success('Agendamento concluído!');
              }
            }
          } else if (payload.eventType === 'DELETE') {
            toast.info('Agendamento removido!');
          }
        },
      )
      .subscribe();

    return () => {
      supabase.removeChannel(channel);
    };
  }, [user]);

  // Monitorar conexão do Supabase
  useEffect(() => {
    const handleConnectionChange = (status: string) => {
      if (status === 'SUBSCRIBED') {
        console.log('Real-time connection established');
        toast.success('Conexão em tempo real ativada!');
      } else if (status === 'CHANNEL_ERROR') {
        console.error('Real-time connection error');
        toast.error('Erro na conexão em tempo real!');
      }
    };

    const channel = supabase.channel('connection-monitor');
    channel.on('system', { event: 'connection' }, handleConnectionChange);
    channel.subscribe();

    return () => {
      supabase.removeChannel(channel);
    };
  }, []);
};

// Hook para prefetch de dados com base na rota atual
const useRoutePrefetch = () => {
  const location = useLocation();

  useEffect(() => {
    // Prefetch dados com base na rota
    if (location.pathname.startsWith('/patients')) {
      queryClient.prefetchQuery({
        queryKey: ['patients', 'stats'],
        queryFn: async () => {
          const { data } = await supabase
            .from('patients')
            .select('*', { count: 'exact', head: true });
          return { total: data?.length || 0 };
        },
        staleTime: 5 * 60 * 1000,
      });
    }

    if (location.pathname.startsWith('/appointments')) {
      queryClient.prefetchQuery({
        queryKey: ['appointments', 'today'],
        queryFn: async () => {
          const today = new Date().toISOString().split('T')[0];
          const { data } = await supabase
            .from('appointments')
            .select('*')
            .gte('start_time', `${today}T00:00:00`)
            .lte('start_time', `${today}T23:59:59`);
          return data;
        },
        staleTime: 2 * 60 * 1000,
      });
    }
  }, [location.pathname]);
};

function AppShellContent() {
  const [open, setOpen] = useState(false);
  const { user } = useAuth();

  // Ativar real-time subscriptions
  usePatientRealtimeSubscription();
  useAppointmentRealtimeSubscription();
  useRoutePrefetch();

  // Configurar tratamento de erros
  useEffect(() => {
    setupQueryErrorHandling();
  }, []);

  const links = [
    {
      label: 'Dashboard',
      href: '/dashboard',
      icon: (
        <IconDashboard className='h-5 w-5 shrink-0 text-muted-foreground group-hover/sidebar:text-foreground' />
      ),
    },
    {
      label: 'Pacientes',
      href: '/patients',
      icon: (
        <IconUsers className='h-5 w-5 shrink-0 text-muted-foreground group-hover/sidebar:text-foreground' />
      ),
    },
    {
      label: 'Agenda',
      href: '/appointments',
      icon: (
        <IconCalendar className='h-5 w-5 shrink-0 text-muted-foreground group-hover/sidebar:text-foreground' />
      ),
    },
    {
      label: 'Serviços',
      href: '/services',
      icon: (
        <IconStethoscope className='h-5 w-5 shrink-0 text-muted-foreground group-hover/sidebar:text-foreground' />
      ),
    },
    {
      label: 'Financeiro',
      href: '/financial',
      icon: (
        <IconMoneybag className='h-5 w-5 shrink-0 text-muted-foreground group-hover/sidebar:text-foreground' />
      ),
    },
    {
      label: 'Documentos',
      href: '/documents',
      icon: (
        <IconFileText className='h-5 w-5 shrink-0 text-muted-foreground group-hover/sidebar:text-foreground' />
      ),
    },
    {
      label: 'Relatórios',
      href: '/reports',
      icon: (
        <IconReport className='h-5 w-5 shrink-0 text-muted-foreground group-hover/sidebar:text-foreground' />
      ),
    },
  ];

  // Adicionar link de configurações apenas para usuários autenticados
  if (user) {
    links.push({
      label: 'Configurações',
      href: '/settings',
      icon: (
        <IconSettings className='h-5 w-5 shrink-0 text-muted-foreground group-hover/sidebar:text-foreground' />
      ),
    });
  }

  return (
    <div className='flex h-screen'>
      <Sidebar open={open} setOpen={setOpen}>
        <SidebarBody>
          <div className='flex flex-col gap-y-4 p-4'>
            <div className='flex items-center gap-x-2 px-2'>
              <IconStethoscope className='h-6 w-6 text-primary' />
              <span className='text-lg font-semibold'>NeonPro</span>
            </div>
            <nav className='space-y-1'>
              {links.map(link => (
                <SidebarLink
                  key={link.href}
                  link={link}
                />
              ))}
            </nav>
          </div>
        </SidebarBody>
      </Sidebar>

      <main className='flex-1 overflow-y-auto'>
        <div className='container mx-auto p-4 md:p-6'>
          <Outlet />
        </div>
      </main>

      <FloatingAIChatSimple />

      {/* Status indicator para real-time */}
      <div className='fixed bottom-4 right-4 z-50'>
        <div className='flex items-center gap-2 bg-green-100 text-green-800 px-3 py-1 rounded-full text-sm'>
          <div className='w-2 h-2 bg-green-500 rounded-full animate-pulse'></div>
          <span>Real-time Active</span>
        </div>
      </div>
    </div>
  );
}

export default function AppShellWithSidebar() {
  return (
    <QueryClientProvider client={queryClient}>
      <AppShellContent />
      <ReactQueryDevtools initialIsOpen={false} />
    </QueryClientProvider>
  );
}<|MERGE_RESOLUTION|>--- conflicted
+++ resolved
@@ -1,12 +1,8 @@
 import FloatingAIChatSimple from '@/components/ui/floating-ai-chat-simple';
 import { Sidebar, SidebarBody, SidebarLink } from '@/components/ui/sidebar';
-<<<<<<< HEAD
-import { cn } from '@neonpro/ui';
-=======
 import { useAuth } from '@/hooks/useAuth';
 import { supabase } from '@/integrations/supabase/client';
 import { queryClient, setupQueryErrorHandling } from '@/lib/query-client';
->>>>>>> 1180797c
 import {
   IconCalendar,
   IconDashboard,
