--- conflicted
+++ resolved
@@ -25,18 +25,8 @@
   isMultiDayEvent,
   useCurrentTimeIndicator,
   WeekCellsHeight,
-<<<<<<< HEAD
-  type CalendarEvent,
-} from "."
-import {
-  EndHour,
-  StartHour,
-} from "./constants"
-import { cn } from "@neonpro/ui"
-=======
 } from '.';
 import { EndHour, StartHour } from './constants';
->>>>>>> 1180797c
 
 interface WeekViewProps {
   currentDate: Date;
