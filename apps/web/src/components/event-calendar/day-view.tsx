'use client';

import {
  addHours,
  areIntervalsOverlapping,
  differenceInMinutes,
  eachHourOfInterval,
  format,
  getHours,
  getMinutes,
  isSameDay,
  startOfDay,
} from 'date-fns';
import React, { useMemo } from 'react';

import { cn } from '../../lib/utils';
import {
  type CalendarEvent,
  DraggableEvent,
  DroppableCell,
  EventItem,
  isMultiDayEvent,
  useCurrentTimeIndicator,
  WeekCellsHeight,
<<<<<<< HEAD
  type CalendarEvent,
} from "."
import {
  EndHour,
  StartHour,
} from "./constants"
import { cn } from "@neonpro/ui"
=======
} from '.';
import { EndHour, StartHour } from './constants';
>>>>>>> 1180797c

interface DayViewProps {
  currentDate: Date;
  events: CalendarEvent[];
  onEventSelect: (event: CalendarEvent) => void;
  onEventCreate: (startTime: Date) => void;
}

interface PositionedEvent {
  event: CalendarEvent;
  top: number;
  height: number;
  left: number;
  width: number;
  zIndex: number;
}

export function DayView({
  currentDate,
  events,
  onEventSelect,
  onEventCreate,
}: DayViewProps) {
  const hours = useMemo(() => {
    const dayStart = startOfDay(currentDate);
    return eachHourOfInterval({
      start: addHours(dayStart, StartHour),
      end: addHours(dayStart, EndHour - 1),
    });
  }, [currentDate]);

  const dayEvents = useMemo(() => {
    return events
      .filter(event => {
        const eventStart = new Date(event.start);
        const eventEnd = new Date(event.end);
        return (
          isSameDay(currentDate, eventStart)
          || isSameDay(currentDate, eventEnd)
          || (currentDate > eventStart && currentDate < eventEnd)
        );
      })
      .sort((a, b) => new Date(a.start).getTime() - new Date(b.start).getTime());
  }, [currentDate, events]);

  // Filter all-day events
  const allDayEvents = useMemo(() => {
    return dayEvents.filter(event => {
      // Include explicitly marked all-day events or multi-day events
      return event.allDay || isMultiDayEvent(event);
    });
  }, [dayEvents]);

  // Get only single-day time-based events
  const timeEvents = useMemo(() => {
    return dayEvents.filter(event => {
      // Exclude all-day events and multi-day events
      return !event.allDay && !isMultiDayEvent(event);
    });
  }, [dayEvents]);

  // Process events to calculate positions
  const positionedEvents = useMemo(() => {
    const result: PositionedEvent[] = [];
    const dayStart = startOfDay(currentDate);

    // Sort events by start time and duration
    const sortedEvents = [...timeEvents].sort((a, b) => {
      const aStart = new Date(a.start);
      const bStart = new Date(b.start);
      const aEnd = new Date(a.end);
      const bEnd = new Date(b.end);

      // First sort by start time
      if (aStart < bStart) return -1;
      if (aStart > bStart) return 1;

      // If start times are equal, sort by duration (longer events first)
      const aDuration = differenceInMinutes(aEnd, aStart);
      const bDuration = differenceInMinutes(bEnd, bStart);
      return bDuration - aDuration;
    });

    // Track columns for overlapping events
    const columns: { event: CalendarEvent; end: Date }[][] = [];

    sortedEvents.forEach(event => {
      const eventStart = new Date(event.start);
      const eventEnd = new Date(event.end);

      // Adjust start and end times if they're outside this day
      const adjustedStart = isSameDay(currentDate, eventStart)
        ? eventStart
        : dayStart;
      const adjustedEnd = isSameDay(currentDate, eventEnd)
        ? eventEnd
        : addHours(dayStart, 24);

      // Calculate top position and height
      const startHour = getHours(adjustedStart) + getMinutes(adjustedStart) / 60;
      const endHour = getHours(adjustedEnd) + getMinutes(adjustedEnd) / 60;
      const top = (startHour - StartHour) * WeekCellsHeight;
      const height = (endHour - startHour) * WeekCellsHeight;

      // Find a column for this event
      let columnIndex = 0;
      let placed = false;

      while (!placed) {
        const col = columns[columnIndex] || [];
        if (col.length === 0) {
          columns[columnIndex] = col;
          placed = true;
        } else {
          const overlaps = col.some(c =>
            areIntervalsOverlapping(
              { start: adjustedStart, end: adjustedEnd },
              { start: new Date(c.event.start), end: new Date(c.event.end) },
            )
          );
          if (!overlaps) {
            placed = true;
          } else {
            columnIndex++;
          }
        }
      }

      // Ensure column is initialized before pushing
      const currentColumn = columns[columnIndex] || [];
      columns[columnIndex] = currentColumn;
      currentColumn.push({ event, end: adjustedEnd });

      // First column takes full width, others are indented by 10% and take 90% width
      const width = columnIndex === 0 ? 1 : 0.9;
      const left = columnIndex === 0 ? 0 : columnIndex * 0.1;

      result.push({
        event,
        top,
        height,
        left,
        width,
        zIndex: 10 + columnIndex, // Higher columns get higher z-index
      });
    });

    return result;
  }, [currentDate, timeEvents]);

  const handleEventClick = (event: CalendarEvent, e: React.MouseEvent) => {
    e.stopPropagation();
    onEventSelect(event);
  };

  const showAllDaySection = allDayEvents.length > 0;
  const { currentTimePosition, currentTimeVisible } = useCurrentTimeIndicator(
    currentDate,
    'day',
  );

  return (
    <div data-slot='day-view' className='contents'>
      {showAllDaySection && (
        <div className='border-border/70 bg-muted/50 border-t'>
          <div className='grid grid-cols-[3rem_1fr] sm:grid-cols-[4rem_1fr]'>
            <div className='relative'>
              <span className='text-muted-foreground/70 absolute bottom-0 left-0 h-6 w-16 max-w-full pe-2 text-right text-[10px] sm:pe-4 sm:text-xs'>
                All day
              </span>
            </div>
            <div className='border-border/70 relative border-r p-1 last:border-r-0'>
              {allDayEvents.map(event => {
                const eventStart = new Date(event.start);
                const eventEnd = new Date(event.end);
                const isFirstDay = isSameDay(currentDate, eventStart);
                const isLastDay = isSameDay(currentDate, eventEnd);

                return (
                  <EventItem
                    key={`spanning-${event.id}`}
                    onClick={e => handleEventClick(event, e)}
                    event={event}
                    view='month'
                    isFirstDay={isFirstDay}
                    isLastDay={isLastDay}
                  >
                    {/* Always show the title in day view for better usability */}
                    <div>{event.title}</div>
                  </EventItem>
                );
              })}
            </div>
          </div>
        </div>
      )}

      <div className='border-border/70 grid flex-1 grid-cols-[3rem_1fr] overflow-hidden border-t sm:grid-cols-[4rem_1fr]'>
        <div>
          {hours.map((hour, index) => (
            <div
              key={hour.toString()}
              className='border-border/70 relative h-[var(--week-cells-height)] border-b last:border-b-0'
            >
              {index > 0 && (
                <span className='bg-background text-muted-foreground/70 absolute -top-3 left-0 flex h-6 w-16 max-w-full items-center justify-end pe-2 text-[10px] sm:pe-4 sm:text-xs'>
                  {format(hour, 'h a')}
                </span>
              )}
            </div>
          ))}
        </div>

        <div className='relative'>
          {/* Positioned events */}
          {positionedEvents.map(positionedEvent => (
            <div
              key={positionedEvent.event.id}
              className='absolute z-10 px-0.5'
              style={{
                top: `${positionedEvent.top}px`,
                height: `${positionedEvent.height}px`,
                left: `${positionedEvent.left * 100}%`,
                width: `${positionedEvent.width * 100}%`,
                zIndex: positionedEvent.zIndex,
              }}
            >
              <div className='size-full'>
                <DraggableEvent
                  event={positionedEvent.event}
                  view='day'
                  onClick={e => handleEventClick(positionedEvent.event, e)}
                  showTime
                  height={positionedEvent.height}
                />
              </div>
            </div>
          ))}

          {/* Current time indicator */}
          {currentTimeVisible && (
            <div
              className='pointer-events-none absolute right-0 left-0 z-20'
              style={{ top: `${currentTimePosition}%` }}
            >
              <div className='relative flex items-center'>
                <div className='bg-primary absolute -left-1 h-2 w-2 rounded-full'></div>
                <div className='bg-primary h-[2px] w-full'></div>
              </div>
            </div>
          )}

          {/* Time grid */}
          {hours.map(hour => {
            const hourValue = getHours(hour);
            return (
              <div
                key={hour.toString()}
                className='border-border/70 relative h-[var(--week-cells-height)] border-b last:border-b-0'
              >
                {/* Quarter-hour intervals */}
                {[0, 1, 2, 3].map(quarter => {
                  const quarterHourTime = hourValue + quarter * 0.25;
                  return (
                    <DroppableCell
                      key={`${hour.toString()}-${quarter}`}
                      id={`day-cell-${currentDate.toISOString()}-${quarterHourTime}`}
                      date={currentDate}
                      time={quarterHourTime}
                      className={cn(
                        'absolute h-[calc(var(--week-cells-height)/4)] w-full',
                        quarter === 0 && 'top-0',
                        quarter === 1
                          && 'top-[calc(var(--week-cells-height)/4)]',
                        quarter === 2
                          && 'top-[calc(var(--week-cells-height)/4*2)]',
                        quarter === 3
                          && 'top-[calc(var(--week-cells-height)/4*3)]',
                      )}
                      onClick={() => {
                        const startTime = new Date(currentDate);
                        startTime.setHours(hourValue);
                        startTime.setMinutes(quarter * 15);
                        onEventCreate(startTime);
                      }}
                    />
                  );
                })}
              </div>
            );
          })}
        </div>
      </div>
    </div>
  );
}<|MERGE_RESOLUTION|>--- conflicted
+++ resolved
@@ -22,18 +22,8 @@
   isMultiDayEvent,
   useCurrentTimeIndicator,
   WeekCellsHeight,
-<<<<<<< HEAD
-  type CalendarEvent,
-} from "."
-import {
-  EndHour,
-  StartHour,
-} from "./constants"
-import { cn } from "@neonpro/ui"
-=======
 } from '.';
 import { EndHour, StartHour } from './constants';
->>>>>>> 1180797c
 
 interface DayViewProps {
   currentDate: Date;
