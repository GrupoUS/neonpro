'use client';

import type { DraggableAttributes } from '@dnd-kit/core';
import type { SyntheticListenerMap } from '@dnd-kit/core/dist/hooks/utilities';
import { differenceInMinutes, format, getMinutes, isPast } from 'date-fns';
import { useMemo } from 'react';

<<<<<<< HEAD
import {
  getBorderRadiusClasses,
  getEventColorClasses,
  type CalendarEvent,
} from "."
import { cn } from "@neonpro/ui"
=======
import { cn } from '../../lib/utils';
import { type CalendarEvent, getBorderRadiusClasses, getEventColorClasses } from '.';
>>>>>>> 1180797c

// Using date-fns format with custom formatting:
// 'h' - hours (1-12)
// 'a' - am/pm
// ':mm' - minutes with leading zero (only if the token 'mm' is present)
const formatTimeWithOptionalMinutes = (date: Date) => {
  return format(date, getMinutes(date) === 0 ? 'ha' : 'h:mma').toLowerCase();
};

interface EventWrapperProps {
  event: CalendarEvent;
  isFirstDay?: boolean;
  isLastDay?: boolean;
  isDragging?: boolean;
  onClick?: (e: React.MouseEvent) => void;
  className?: string;
  children: React.ReactNode;
  currentTime?: Date;
  dndListeners?: SyntheticListenerMap;
  dndAttributes?: DraggableAttributes;
  onMouseDown?: (e: React.MouseEvent) => void;
  onTouchStart?: (e: React.TouchEvent) => void;
}

// Shared wrapper component for event styling
function EventWrapper({
  event,
  isFirstDay = true,
  isLastDay = true,
  isDragging,
  onClick,
  className,
  children,
  currentTime,
  dndListeners,
  dndAttributes,
  onMouseDown,
  onTouchStart,
}: EventWrapperProps) {
  // Always use the currentTime (if provided) to determine if the event is in the past
  const displayEnd = currentTime
    ? new Date(
      new Date(currentTime).getTime()
        + (new Date(event.end).getTime() - new Date(event.start).getTime()),
    )
    : new Date(event.end);

  const isEventInPast = isPast(displayEnd);

  return (
    <button
      className={cn(
        'focus-visible:border-ring focus-visible:ring-ring/50 flex size-full overflow-hidden px-1 text-left font-medium backdrop-blur-md transition outline-none select-none focus-visible:ring-[3px] data-dragging:cursor-grabbing data-dragging:shadow-lg data-past-event:line-through sm:px-2',
        getEventColorClasses(event.color),
        getBorderRadiusClasses(isFirstDay, isLastDay),
        className,
      )}
      data-dragging={isDragging || undefined}
      data-past-event={isEventInPast || undefined}
      onClick={onClick}
      onMouseDown={onMouseDown}
      onTouchStart={onTouchStart}
      {...dndListeners}
      {...dndAttributes}
    >
      {children}
    </button>
  );
}

interface EventItemProps {
  event: CalendarEvent;
  view: 'month' | 'week' | 'day' | 'agenda';
  isDragging?: boolean;
  onClick?: (e: React.MouseEvent) => void;
  showTime?: boolean;
  currentTime?: Date; // For updating time during drag
  isFirstDay?: boolean;
  isLastDay?: boolean;
  children?: React.ReactNode;
  className?: string;
  dndListeners?: SyntheticListenerMap;
  dndAttributes?: DraggableAttributes;
  onMouseDown?: (e: React.MouseEvent) => void;
  onTouchStart?: (e: React.TouchEvent) => void;
}

export function EventItem({
  event,
  view,
  isDragging,
  onClick,
  showTime,
  currentTime,
  isFirstDay = true,
  isLastDay = true,
  children,
  className,
  dndListeners,
  dndAttributes,
  onMouseDown,
  onTouchStart,
}: EventItemProps) {
  const eventColor = event.color;

  // Use the provided currentTime (for dragging) or the event's actual time
  const displayStart = useMemo(() => {
    return currentTime || new Date(event.start);
  }, [currentTime, event.start]);

  const displayEnd = useMemo(() => {
    return currentTime
      ? new Date(
        new Date(currentTime).getTime()
          + (new Date(event.end).getTime() - new Date(event.start).getTime()),
      )
      : new Date(event.end);
  }, [currentTime, event.start, event.end]);

  // Calculate event duration in minutes
  const durationMinutes = useMemo(() => {
    return differenceInMinutes(displayEnd, displayStart);
  }, [displayStart, displayEnd]);

  const getEventTime = () => {
    if (event.allDay) return 'All day';

    // For short events (less than 45 minutes), only show start time
    if (durationMinutes < 45) {
      return formatTimeWithOptionalMinutes(displayStart);
    }

    // For longer events, show both start and end time
    return `${formatTimeWithOptionalMinutes(displayStart)} - ${
      formatTimeWithOptionalMinutes(displayEnd)
    }`;
  };

  if (view === 'month') {
    return (
      <EventWrapper
        event={event}
        isFirstDay={isFirstDay}
        isLastDay={isLastDay}
        isDragging={isDragging}
        onClick={onClick}
        className={cn(
          'mt-[var(--event-gap)] h-[var(--event-height)] items-center text-[10px] sm:text-xs',
          className,
        )}
        currentTime={currentTime}
        dndListeners={dndListeners}
        dndAttributes={dndAttributes}
        onMouseDown={onMouseDown}
        onTouchStart={onTouchStart}
      >
        {children || (
          <span className='truncate'>
            {!event.allDay && (
              <span className='truncate font-normal opacity-70 sm:text-[11px]'>
                {formatTimeWithOptionalMinutes(displayStart)}
                {' '}
              </span>
            )}
            {event.title}
          </span>
        )}
      </EventWrapper>
    );
  }

  if (view === 'week' || view === 'day') {
    return (
      <EventWrapper
        event={event}
        isFirstDay={isFirstDay}
        isLastDay={isLastDay}
        isDragging={isDragging}
        onClick={onClick}
        className={cn(
          'py-1',
          durationMinutes < 45 ? 'items-center' : 'flex-col',
          view === 'week' ? 'text-[10px] sm:text-xs' : 'text-xs',
          className,
        )}
        currentTime={currentTime}
        dndListeners={dndListeners}
        dndAttributes={dndAttributes}
        onMouseDown={onMouseDown}
        onTouchStart={onTouchStart}
      >
        {durationMinutes < 45
          ? (
            <div className='truncate'>
              {event.title} {showTime && (
                <span className='opacity-70'>
                  {formatTimeWithOptionalMinutes(displayStart)}
                </span>
              )}
            </div>
          )
          : (
            <>
              <div className='truncate font-medium'>{event.title}</div>
              {showTime && (
                <div className='truncate font-normal opacity-70 sm:text-[11px]'>
                  {getEventTime()}
                </div>
              )}
            </>
          )}
      </EventWrapper>
    );
  }

  // Agenda view - kept separate since it's significantly different
  return (
    <button
      className={cn(
        'focus-visible:border-ring focus-visible:ring-ring/50 flex w-full flex-col gap-1 rounded p-2 text-left transition outline-none focus-visible:ring-[3px] data-past-event:line-through data-past-event:opacity-90',
        getEventColorClasses(eventColor),
        className,
      )}
      data-past-event={isPast(new Date(event.end)) || undefined}
      onClick={onClick}
      onMouseDown={onMouseDown}
      onTouchStart={onTouchStart}
      {...dndListeners}
      {...dndAttributes}
    >
      <div className='text-sm font-medium'>{event.title}</div>
      <div className='text-xs opacity-70'>
        {event.allDay ? <span>All day</span> : (
          <span className='uppercase'>
            {formatTimeWithOptionalMinutes(displayStart)} -{' '}
            {formatTimeWithOptionalMinutes(displayEnd)}
          </span>
        )}
        {event.location && (
          <>
            <span className='px-1 opacity-35'>·</span>
            <span>{event.location}</span>
          </>
        )}
      </div>
      {event.description && <div className='my-1 text-xs opacity-90'>{event.description}</div>}
    </button>
  );
}<|MERGE_RESOLUTION|>--- conflicted
+++ resolved
@@ -5,17 +5,8 @@
 import { differenceInMinutes, format, getMinutes, isPast } from 'date-fns';
 import { useMemo } from 'react';
 
-<<<<<<< HEAD
-import {
-  getBorderRadiusClasses,
-  getEventColorClasses,
-  type CalendarEvent,
-} from "."
-import { cn } from "@neonpro/ui"
-=======
 import { cn } from '../../lib/utils';
 import { type CalendarEvent, getBorderRadiusClasses, getEventColorClasses } from '.';
->>>>>>> 1180797c
 
 // Using date-fns format with custom formatting:
 // 'h' - hours (1-12)
