--- conflicted
+++ resolved
@@ -1,53 +1,38 @@
-import path from 'path'
-import react from '@vitejs/plugin-react'
-import tsconfigPaths from 'vite-tsconfig-paths'
+import { tanstackRouter } from '@tanstack/router-plugin/vite';
+import react from '@vitejs/plugin-react';
+import path from 'path';
+import { defineConfig } from 'vite';
 
-import { defineConfig } from 'vite'
-import { trpcFix } from './vite-plugin-trpc-fix'
-import { forceSupabaseBundle } from './vite-plugin-force-supabase-bundle.js'
-import { disableCommonjsForSupabase } from './vite-plugin-disable-commonjs.js'
-
-let TanStackRouterVite: () => { name: string }
-try {
-  TanStackRouterVite = require('@tanstack/router-plugin/vite').TanStackRouterVite
-} catch {
-  TanStackRouterVite = () => ({ name: 'tanstack-router' })
-}
-
+// https://vitejs.dev/config/
 export default defineConfig({
   plugins: [
-    disableCommonjsForSupabase(), // Disable commonjs for Supabase
-    forceSupabaseBundle(), // Force bundle Supabase modules
-    trpcFix(),
-    TanStackRouterVite(),
+    tanstackRouter({
+      target: 'react',
+      routesDirectory: './src/routes',
+      generatedRouteTree: './src/routeTree.gen.ts',
+      routeFileIgnorePrefix: '-',
+      quoteStyle: 'single',
+      autoCodeSplitting: true,
+    }),
     react(),
-    tsconfigPaths({
-      ignoreConfigErrors: true,
-    }),
   ],
-  logLevel: 'warn',
-  esbuild: {
-    logOverride: { 'this-is-undefined-in-esm': 'silent' }
+  css: {
+    postcss: './postcss.config.js',
   },
-  root: '.',
-  publicDir: 'public',
   resolve: {
-    preserveSymlinks: true,
-    extensions: ['.ts', '.tsx', '.js', '.jsx', '.json'],
     alias: {
       '@': path.resolve(__dirname, './src'),
-      '@trpc/server/unstable-core-do-not-import': path.resolve(__dirname, '../../node_modules/@trpc/server/dist/index.mjs'),
       '@neonpro/ui': path.resolve(__dirname, '../../packages/ui/src'),
+      '@neonpro/ui/lib/utils': path.resolve(__dirname, '../../packages/ui/src/utils'),
+      '@neonpro/ui/theme': path.resolve(__dirname, '../../packages/ui/src/theme'),
+      '@neonpro/shared': path.resolve(__dirname, '../../packages/shared/src'),
+      '@neonpro/utils': path.resolve(__dirname, '../../packages/utils/src'),
       '@neonpro/types': path.resolve(__dirname, '../../packages/types/src'),
-      '@neonpro/database': path.resolve(__dirname, '../../packages/database/src'),
-      '@neonpro/core': path.resolve(__dirname, '../../packages/core/src'),
-      'iceberg-js': path.resolve(__dirname, './src/polyfills/iceberg-js.ts'),
-      '@supabase/node-fetch': path.resolve(__dirname, './src/polyfills/node-fetch.ts'),
     },
-    // Use main (CommonJS) field to avoid ESM wrapper bugs
-    mainFields: ['main', 'module'],
+    extensions: ['.ts', '.tsx', '.js', '.jsx', '.json'],
   },
   define: {
+    // Vite requires these to be defined for Supabase
     global: 'globalThis',
     'process.env': 'import.meta.env',
   },
@@ -61,74 +46,38 @@
       '@supabase/storage-js',
     ],
   },
-  ssr: {
-    noExternal: true, // Force bundle ALL dependencies for SSR
-    external: ['@segment/analytics-node', 'chalk']
-  },
   server: {
-    host: true,
+    host: '::',
     port: 8080,
-    open: false,
-    watch: {
-      usePolling: true,
-      interval: 1000,
+    open: true,
+    proxy: {
+      '/api': {
+        target: 'http://localhost:3004',
+        changeOrigin: true,
+        secure: false,
+        ws: true,
+        configure: (proxy, _options) => {
+          proxy.on('error', (err, _req, _res) => {
+            console.log('proxy error', err);
+          });
+          proxy.on('proxyReq', (_proxyReq, req, _res) => {
+            console.log('Sending Request to the Target:', req.method, req.url);
+          });
+          proxy.on('proxyRes', (proxyRes, req, _res) => {
+            console.log('Received Response from the Target:', proxyRes.statusCode, req.url);
+          });
+        },
+      },
     },
   },
   build: {
-    outDir: 'dist',
-    sourcemap: false,
-    target: 'esnext',
-    minify: 'terser',
-    reportCompressedSize: false,
-    chunkSizeWarningLimit: 2000,
-    commonjsOptions: {
-      include: [/node_modules/],
-      exclude: [/@supabase\//],  // Don't apply commonjs transform to Supabase - treat as ESM
-      transformMixedEsModules: true,
-      ignoreTryCatch: false,
-      requireReturnsDefault: 'auto',
-      esmExternals: false,
-      dynamicRequireTargets: [],
-      ignore: []
-    },
+    sourcemap: true,
     rollupOptions: {
-      external: (id) => {
-        // Only externalize Node.js built-ins and specific packages
-        const nodeBuiltins = ['fs', 'path', 'crypto', 'os', 'stream', 'util', 'events', 'buffer', 'chalk', '@segment/analytics-node'];
-        
-        // Log to verify this is being called
-        if (id.includes('@supabase/')) {
-          console.log(`[external check] ${id} -> BUNDLED (returning false)`)
-          return false
-        }
-        
-        if (id.includes('?commonjs-external')) return false;
-        
-        return nodeBuiltins.includes(id);
-      },
-      makeAbsoluteExternalsRelative: false,
-      preserveEntrySignatures: 'strict',
       output: {
-        intro: 'console.log("[NeonPro] Bundle loaded successfully");',
         manualChunks: {
           vendor: ['react', 'react-dom'],
           router: ['@tanstack/react-router'],
           query: ['@tanstack/react-query'],
-<<<<<<< HEAD
-          trpc: ['@trpc/server', '@trpc/client', '@trpc/react-query'],
-          ui: ['@radix-ui/react-slot', '@radix-ui/react-progress', 'lucide-react'],
-          forms: ['react-hook-form', 'zod'],
-          utils: ['clsx', 'tailwind-merge', 'class-variance-authority', 'date-fns'],
-        },
-        chunkFileNames: chunkInfo => {
-          const facadeModuleId = chunkInfo.facadeModuleId
-            ? chunkInfo.facadeModuleId
-                .split('/')
-                .pop()
-                ?.replace(/\.[^/.]+$/, '')
-            : 'chunk'
-          return `assets/${facadeModuleId}-[hash].js`
-=======
           supabase: [
             '@supabase/supabase-js',
             '@supabase/auth-js',
@@ -137,7 +86,6 @@
             '@supabase/realtime-js',
             '@supabase/storage-js',
           ],
->>>>>>> 35c39da5
         },
       },
     },
@@ -146,42 +94,13 @@
     include: [
       'react',
       'react-dom',
-      'react/jsx-runtime',
-      'react/jsx-dev-runtime',
-      'scheduler',
-      '@supabase/supabase-js',
-      '@supabase/auth-js',
-      '@supabase/postgrest-js',
-      '@supabase/functions-js', 
-      '@supabase/realtime-js',
-      '@supabase/storage-js',
       '@tanstack/react-router',
       '@tanstack/react-query',
-      '@tanstack/router-core',
-      '@tanstack/history',
-      '@tanstack/query-core',
-      '@tanstack/store',
-      '@tanstack/react-store',
-      '@trpc/server',
-      '@trpc/client',
-      '@trpc/react-query',
-      'superjson',
-      'react-hook-form',
-      'zod',
-      'clsx',
-      'tailwind-merge',
-      'lucide-react',
-      'date-fns',
-      'sonner',
-      '@radix-ui/react-slot',
-      '@radix-ui/react-progress',
-      'class-variance-authority',
-      '@neonpro/ui',
-      '@neonpro/types',
-      'tiny-invariant',
-      'tiny-warning',
-      'use-sync-external-store',
+      '@supabase/supabase-js',
     ],
-    exclude: ['@segment/analytics-node'],
   },
-})+  esbuild: {
+    jsx: 'automatic',
+    jsxImportSource: 'react',
+  },
+});